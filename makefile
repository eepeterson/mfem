--- conflicted
+++ resolved
@@ -506,29 +506,6 @@
 	$(info $(value MFEM_HELP_MSG))
 	@true
 
-<<<<<<< HEAD
-config: $(if $(MFEM_USE_OCCA:YES=),,okl-hack)
-okl-hack:
-	set -- $$(find $(SRC)backends/occa -name \*.okl); \
-	for okl; do \
-	  printf "processing file: %s\n" $${okl}; \
-	  sed -e 's#@MFEM_OKL_PREFIX@#$(MFEM_REAL_DIR)/backends/occa#g' \
-	    $${okl} > $${okl}.new; \
-	  mv -f $${okl}.new $${okl}; \
-	done
-
-clean: $(if $(MFEM_USE_OCCA:YES=),,okl-unhack)
-okl-unhack:
-	set -- $$(find $(SRC)backends/occa -name \*.okl); \
-	for okl; do \
-	  printf "un-processing file: %s\n" $${okl}; \
-	  sed -e 's#$(MFEM_REAL_DIR)/backends/occa#@MFEM_OKL_PREFIX@#g' \
-	    $${okl} > $${okl}.new; \
-	  mv -f $${okl}.new $${okl}; \
-	done
-
-=======
->>>>>>> b79c9fc3
 status info:
 	$(info MFEM_VERSION         = $(MFEM_VERSION) [v$(MFEM_VERSION_STRING)])
 	$(info MFEM_GIT_STRING      = $(MFEM_GIT_STRING))
