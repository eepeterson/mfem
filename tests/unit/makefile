# Copyright (c) 2010-2020, Lawrence Livermore National Security, LLC. Produced
# at the Lawrence Livermore National Laboratory. All Rights reserved. See files
# LICENSE and NOTICE for details. LLNL-CODE-806117.
#
# This file is part of the MFEM library. For more information and source code
# availability visit https://mfem.org.
#
# MFEM is free software; you can redistribute it and/or modify it under the
# terms of the BSD-3 license. We welcome feedback and contributions, see file
# CONTRIBUTING.md for details.

MFEM_DIR ?= ../..
MFEM_BUILD_DIR ?= ../..
SRC = $(if $(MFEM_DIR:../..=),$(MFEM_DIR)/tests/unit/,)
CONFIG_MK = $(MFEM_BUILD_DIR)/config/config.mk

MFEM_LIB_FILE = mfem_is_not_built
-include $(CONFIG_MK)

CC = $(MFEM_CXX)
CCOPTS = -g
CCC = $(CC) $(CCOPTS)

# -I$(MFEM_DIR) is needed by some tests, e.g. to #include "general/text.hpp"
INCLUDES = -I$(or $(SRC:%/=%),.) -I$(MFEM_DIR)

SOURCE_FILES := $(sort $(wildcard $(SRC)*/*.cpp))
CEED_SOURCE_FILES = $(sort $(wildcard $(SRC)ceed/*.cpp))
SOURCE_FILES := $(filter-out $(CEED_SOURCE_FILES), $(SOURCE_FILES))
HEADER_FILES = $(SRC)catch.hpp $(SRC)unit_tests.hpp
OBJECT_FILES = $(SOURCE_FILES:$(SRC)%.cpp=%.o)
DATA_DIR = data

SEQ_MAIN_OBJ = unit_test_main.o
PAR_MAIN_OBJ = punit_test_main.o
CUDA_MAIN_OBJ = cunit_test_main.o

# Sedov numerical seq/par files and tests
SEDOV_FILES = $(SRC)miniapps/test_sedov.cpp

USE_CUDA := $(MFEM_USE_CUDA:NO=)
SEQ_SEDOV_TESTS = sedov_tests_cpu sedov_tests_debug
SEQ_SEDOV_TESTS += $(if $(USE_CUDA),sedov_tests_cuda)
SEQ_SEDOV_TESTS += $(if $(USE_CUDA),sedov_tests_cuda_uvm)
PAR_SEDOV_TESTS = $(SEQ_SEDOV_TESTS:%=p%)

SEQ_SEDOV_CPU_OBJ_FILES = $(SEDOV_FILES:$(SRC)%.cpp=%.cpu.o)
SEQ_SEDOV_DEBUG_OBJ_FILES = $(SEDOV_FILES:$(SRC)%.cpp=%.debug.o)
SEQ_SEDOV_CUDA_OBJ_FILES = $(if $(USE_CUDA),$(SEDOV_FILES:$(SRC)%.cpp=%.cuda.o))
SEQ_SEDOV_CUDA_UVM_OBJ_FILES = $(if $(USE_CUDA),$(SEDOV_FILES:$(SRC)%.cpp=%.cuda_uvm.o))

PAR_SEDOV_CPU_OBJ_FILES = $(SEDOV_FILES:$(SRC)%.cpp=%.pcpu.o)
PAR_SEDOV_DEBUG_OBJ_FILES = $(SEDOV_FILES:$(SRC)%.cpp=%.pdebug.o)
PAR_SEDOV_CUDA_OBJ_FILES = $(if $(USE_CUDA),$(SEDOV_FILES:$(SRC)%.cpp=%.pcuda.o))
PAR_SEDOV_CUDA_UVM_OBJ_FILES = $(if $(USE_CUDA),$(SEDOV_FILES:$(SRC)%.cpp=%.pcuda_uvm.o))

# TMOP numerical seq/par files and tests
TMOP_FILES = $(SRC)miniapps/test_tmop.cpp

SEQ_TMOP_TESTS = tmop_tests_cpu tmop_tests_debug
SEQ_TMOP_TESTS += $(if $(USE_CUDA),tmop_tests_cuda)
SEQ_TMOP_TESTS += $(if $(USE_CUDA),tmop_tests_cuda_uvm)
PAR_TMOP_TESTS = ptmop_tests_cpu
PAR_TMOP_TESTS += $(if $(USE_CUDA),ptmop_tests_cuda)

SEQ_TMOP_CPU_OBJ_FILES = $(TMOP_FILES:$(SRC)%.cpp=%.cpu.o)
SEQ_TMOP_DEBUG_OBJ_FILES = $(TMOP_FILES:$(SRC)%.cpp=%.debug.o)
SEQ_TMOP_CUDA_OBJ_FILES = $(if $(USE_CUDA),$(TMOP_FILES:$(SRC)%.cpp=%.cuda.o))
SEQ_TMOP_CUDA_UVM_OBJ_FILES = $(if $(USE_CUDA),$(TMOP_FILES:$(SRC)%.cpp=%.cuda_uvm.o))

PAR_TMOP_CPU_OBJ_FILES = $(TMOP_FILES:$(SRC)%.cpp=%.pcpu.o)
PAR_TMOP_DEBUG_OBJ_FILES = $(TMOP_FILES:$(SRC)%.cpp=%.pdebug.o)
PAR_TMOP_CUDA_OBJ_FILES = $(if $(USE_CUDA),$(TMOP_FILES:$(SRC)%.cpp=%.pcuda.o))
PAR_TMOP_CUDA_UVM_OBJ_FILES = $(if $(USE_CUDA),$(TMOP_FILES:$(SRC)%.cpp=%.pcuda_uvm.o))

# seq/par files and tests
SEQ_UNIT_TESTS = unit_tests $(SEQ_SEDOV_TESTS) $(SEQ_TMOP_TESTS)
SEQ_UNIT_TESTS += $(if $(USE_CUDA),cunit_tests)
PAR_UNIT_TESTS = punit_tests $(PAR_SEDOV_TESTS) $(PAR_TMOP_TESTS)

# Ceed tests
USE_CEED := $(MFEM_USE_CEED:NO=)
CEED_OBJ = $(CEED_SOURCE_FILES:$(SRC)%.cpp=%.o)
SEQ_UNIT_TESTS += $(if $(USE_CEED),ceed_tests)

ifeq ($(MFEM_USE_MPI),NO)
   UNIT_TESTS = $(SEQ_UNIT_TESTS)
else
   UNIT_TESTS = $(PAR_UNIT_TESTS) $(SEQ_UNIT_TESTS)
endif

all: $(UNIT_TESTS)

.SUFFIXES:
.SUFFIXES: .cpp .o
.PHONY: all clean

unit_tests: $(SEQ_MAIN_OBJ) $(OBJECT_FILES) $(MFEM_LIB_FILE) $(CONFIG_MK) $(DATA_DIR)
	$(CCC) $(SEQ_MAIN_OBJ) $(OBJECT_FILES) $(MFEM_LINK_FLAGS) $(MFEM_LIBS) -o $(@)

punit_tests: $(PAR_MAIN_OBJ) $(OBJECT_FILES) $(MFEM_LIB_FILE) $(CONFIG_MK) $(DATA_DIR)
	$(CCC) $(PAR_MAIN_OBJ) $(OBJECT_FILES) $(MFEM_LINK_FLAGS) $(MFEM_LIBS) -o $(@)

cunit_tests: $(CUDA_MAIN_OBJ) $(OBJECT_FILES) $(MFEM_LIB_FILE) $(CONFIG_MK) $(DATA_DIR)
	$(CCC) $(CUDA_MAIN_OBJ) $(OBJECT_FILES) $(MFEM_LINK_FLAGS) $(MFEM_LIBS) -o $(@)

ceed_tests: $(CEED_OBJ) $(MFEM_LIB_FILE) $(CONFIG_MK) $(DATA_DIR)
	$(CCC) $(CEED_OBJ) $(MFEM_LINK_FLAGS) $(MFEM_LIBS) -o $(@)

# Note: in this rule, we always use the full path to the source file as a
# workaround for an issue with coveralls.
$(OBJECT_FILES) $(SEQ_MAIN_OBJ) $(PAR_MAIN_OBJ) $(CUDA_MAIN_OBJ): %.o: $(SRC)%.cpp \
 $(HEADER_FILES) $(CONFIG_MK)
	@mkdir -p $(@D)
	$(CCC) -c $(abspath $(<)) $(MFEM_FLAGS) $(INCLUDES) -o $(@)

<<<<<<< HEAD
# SEDOV Template rule for devices
=======
$(CEED_OBJ): %.o: $(SRC)%.cpp $(HEADER_FILES) $(CONFIG_MK)
	$(CCC) -c $(abspath $(<)) $(MFEM_FLAGS) $(INCLUDES) -o $(@)

# Template rule for devices
>>>>>>> de4a24b0
# 1: postfix of 'sedov_tests_', 2: prefix of '_OBJECT_FILES',
# 3: configuration string for the MFEM device, separated with '$(comma)'
comma=,
define sedov_tests
sedov_tests_$(1): SEDOV_TESTS_FLAGS=-DMFEM_SEDOV_TESTS -DMFEM_SEDOV_DEVICE='"$(3)"'
sedov_tests_$(1): unit_test_main.o $$(SEQ_SEDOV_$(2)_OBJ_FILES) \
 $$(MFEM_LIB_FILE) $$(CONFIG_MK) $$(DATA_DIR)
	$$(CCC) $$(<) $$(SEQ_SEDOV_$(2)_OBJ_FILES) \
	   $$(MFEM_LINK_FLAGS) $$(MFEM_LIBS) -o $$(@)
$$(SEQ_SEDOV_$(2)_OBJ_FILES): %.$(1).o: $$(SRC)%.cpp $$(HEADER_FILES) $$(CONFIG_MK)
	@mkdir -p $$(@D)
	$$(CCC) -c $$(abspath $$(<)) $$(MFEM_FLAGS) $$(INCLUDES) \
	   $$(SEDOV_TESTS_FLAGS) -o $$(@)
endef
$(eval $(call sedov_tests,cpu,CPU,cpu))
$(eval $(call sedov_tests,debug,DEBUG,debug))
$(eval $(call sedov_tests,cuda,CUDA,cuda))
$(eval $(call sedov_tests,cuda_uvm,CUDA_UVM,cuda:uvm))

define psedov_tests
psedov_tests_$(1): SEDOV_TESTS_FLAGS =-DMFEM_SEDOV_MPI
psedov_tests_$(1): SEDOV_TESTS_FLAGS+=-DMFEM_SEDOV_TESTS -DMFEM_SEDOV_DEVICE='"$(3)"'
psedov_tests_$(1): punit_test_main.o $$(PAR_SEDOV_$(2)_OBJ_FILES) \
 $$(MFEM_LIB_FILE) $$(CONFIG_MK) $$(DATA_DIR)
	$$(CCC) $$(<) $$(PAR_SEDOV_$(2)_OBJ_FILES) \
	   $$(MFEM_LINK_FLAGS) $$(MFEM_LIBS) -o $$(@)
$$(PAR_SEDOV_$(2)_OBJ_FILES): %.p$(1).o: $$(SRC)%.cpp $$(HEADER_FILES) $$(CONFIG_MK)
	@mkdir -p $$(@D)
	$$(CCC) -c $$(abspath $$(<)) $$(MFEM_FLAGS) $$(INCLUDES) \
	   $$(SEDOV_TESTS_FLAGS) -o $$(@)
endef
$(eval $(call psedov_tests,cpu,CPU,cpu))
$(eval $(call psedov_tests,debug,DEBUG,debug))
$(eval $(call psedov_tests,cuda,CUDA,cuda))
$(eval $(call psedov_tests,cuda_uvm,CUDA_UVM,cuda:uvm))

# TMOP rules to copy the mesh files
# Needed for running the sample runs when building out-of-source
DATA_MESH_FILES = star.mesh toroid-hex.mesh \
						square-disc-nurbs.mesh beam-hex-nurbs.mesh
MINIAPPS_MESHING_MESH_FILES = square01.mesh blade.mesh cube.mesh
$(DATA_MESH_FILES): %: $(MFEM_DIR)/data/%
	ln -sf $(<) .
$(MINIAPPS_MESHING_MESH_FILES): %: $(MFEM_DIR)/miniapps/meshing/%
	ln -sf $(<) .

# TMOP Template rule for devices
# 1: postfix of 'tmop_tests_', 2: prefix of '_OBJECT_FILES',
# 3: configuration string for the MFEM device, separated with '$(comma)'
define tmop_tests
tmop_tests_$(1): | $(DATA_MESH_FILES) $(MINIAPPS_MESHING_MESH_FILES)
tmop_tests_$(1): TMOP_TESTS_FLAGS=-DMFEM_TMOP_TESTS -DMFEM_TMOP_DEVICE='"$(3)"'
tmop_tests_$(1): unit_test_main.o $$(SEQ_TMOP_$(2)_OBJ_FILES) \
 $$(MFEM_LIB_FILE) $$(CONFIG_MK) $$(DATA_DIR)
	$$(CCC) $$(<) $$(SEQ_TMOP_$(2)_OBJ_FILES) \
	   $$(MFEM_LINK_FLAGS) $$(MFEM_LIBS) -o $$(@)
$$(SEQ_TMOP_$(2)_OBJ_FILES): %.$(1).o: $$(SRC)%.cpp $$(HEADER_FILES) $$(CONFIG_MK)
	@mkdir -p $$(@D)
	$$(CCC) -c $$(abspath $$(<)) $$(MFEM_FLAGS) $$(INCLUDES) \
	   $$(TMOP_TESTS_FLAGS) -o $$(@)
endef
$(eval $(call tmop_tests,cpu,CPU,cpu))
$(eval $(call tmop_tests,debug,DEBUG,debug))
$(eval $(call tmop_tests,cuda,CUDA,cuda))
$(eval $(call tmop_tests,cuda_uvm,CUDA_UVM,cuda:uvm))

define ptmop_tests
ptmop_tests_$(1): | $(DATA_MESH_FILES) $(MINIAPPS_MESHING_MESH_FILES)
ptmop_tests_$(1): TMOP_TESTS_FLAGS =-DMFEM_TMOP_MPI
ptmop_tests_$(1): TMOP_TESTS_FLAGS+=-DMFEM_TMOP_TESTS -DMFEM_TMOP_DEVICE='"$(3)"'
ptmop_tests_$(1): punit_test_main.o $$(PAR_TMOP_$(2)_OBJ_FILES) \
 $$(MFEM_LIB_FILE) $$(CONFIG_MK) $$(DATA_DIR)
	$$(CCC) $$(<) $$(PAR_TMOP_$(2)_OBJ_FILES) \
	   $$(MFEM_LINK_FLAGS) $$(MFEM_LIBS) -o $$(@)
$$(PAR_TMOP_$(2)_OBJ_FILES): %.p$(1).o: $$(SRC)%.cpp $$(HEADER_FILES) $$(CONFIG_MK)
	@mkdir -p $$(@D)
	$$(CCC) -c $$(abspath $$(<)) $$(MFEM_FLAGS) $$(INCLUDES) \
	   $$(TMOP_TESTS_FLAGS) -o $$(@)
endef
$(eval $(call ptmop_tests,cpu,CPU,cpu))
#$(eval $(call ptmop_tests,debug,DEBUG,debug))
$(eval $(call ptmop_tests,cuda,CUDA,cuda))
#$(eval $(call ptmop_tests,cuda_uvm,CUDA_UVM,cuda:uvm))

$(DATA_DIR):
	ln -s $(SRC)$(DATA_DIR) .

# Testing
MFEM_TESTS = UNIT_TESTS
include $(MFEM_TEST_MK)

%-test-seq: %
	@$(call mfem-test,$<,, Unit tests,,SKIP-NO-VIS)

ceed_tests-test-seq: ceed_tests
	@$(call mfem-test,$<,, CEED Unit tests (cpu),--device ceed-cpu,SKIP-NO-VIS)
ifeq ($(MFEM_USE_CUDA),YES)
	@$(call mfem-test,$<,, CEED Unit tests (cuda-ref),--device ceed-cuda:/gpu/cuda/ref,SKIP-NO-VIS)
	@$(call mfem-test,$<,, CEED Unit tests (cuda-shared),--device ceed-cuda:/gpu/cuda/shared,SKIP-NO-VIS)
	@$(call mfem-test,$<,, CEED Unit tests (cuda-gen),--device ceed-cuda:/gpu/cuda/gen,SKIP-NO-VIS)
endif

RUN_MPI = $(MFEM_MPIEXEC) $(MFEM_MPIEXEC_NP)
%-test-par: %
	@$(call mfem-test,$<, $(RUN_MPI) 1, Parallel unit tests,,SKIP-NO-VIS)
	@$(call mfem-test,$<, $(RUN_MPI) $(MFEM_MPI_NP), Parallel unit tests,,SKIP-NO-VIS)

# Generate an error message if the MFEM library is not built and exit
$(MFEM_LIB_FILE):
	$(error The MFEM library is not built)

clean:
	rm -f $(SEQ_UNIT_TESTS) $(PAR_UNIT_TESTS) *.o */*.o */*~ *~
	rm -rf *.dSYM output_meshes $(DATA_MESH_FILES) $(MINIAPPS_MESHING_MESH_FILES)
<|MERGE_RESOLUTION|>--- conflicted
+++ resolved
@@ -114,14 +114,11 @@
 	@mkdir -p $(@D)
 	$(CCC) -c $(abspath $(<)) $(MFEM_FLAGS) $(INCLUDES) -o $(@)
 
-<<<<<<< HEAD
-# SEDOV Template rule for devices
-=======
 $(CEED_OBJ): %.o: $(SRC)%.cpp $(HEADER_FILES) $(CONFIG_MK)
 	$(CCC) -c $(abspath $(<)) $(MFEM_FLAGS) $(INCLUDES) -o $(@)
 
 # Template rule for devices
->>>>>>> de4a24b0
+# SEDOV Template rule for devices
 # 1: postfix of 'sedov_tests_', 2: prefix of '_OBJECT_FILES',
 # 3: configuration string for the MFEM device, separated with '$(comma)'
 comma=,
