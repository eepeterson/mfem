--- conflicted
+++ resolved
@@ -24,13 +24,6 @@
       Mesh mesh(2, numVertices, numElements);
 
       // Add each vertex by coordinates
-<<<<<<< HEAD
-      for (int i=0; i<3; ++i)
-         for (int j=0; j<3; ++j)
-         {
-            mesh.AddVertex(i, j);
-         }
-=======
       for (int j=0; j<3; ++j)
       {
          for (int i=0; i<3; ++i)
@@ -38,7 +31,6 @@
             mesh.AddVertex(i, j);
          }
       }
->>>>>>> 1155c003
 
       // Add each element by vertices
       const int geom = Geometry::SQUARE;
@@ -46,25 +38,6 @@
       Array<int> elvert(4);
 
       Element *el = mesh.NewElement(geom);
-<<<<<<< HEAD
-      elvert[0] = 0; elvert[1] = 1; elvert[2] = 3; elvert[3] = 4;
-      el->SetVertices(elvert);
-      mesh.AddElement(el);
-
-      el = mesh.NewElement(geom);
-      elvert[0] = 1; elvert[1] = 2; elvert[2] = 4; elvert[3] = 5;
-      el->SetVertices(elvert);
-      mesh.AddElement(el);
-
-      el = mesh.NewElement(geom);
-      elvert[0] = 3; elvert[1] = 4; elvert[2] = 6; elvert[3] = 7;
-      el->SetVertices(elvert);
-      mesh.AddElement(el);
-
-      el = mesh.NewElement(geom);
-      elvert[0] = 4; elvert[1] = 5; elvert[2] = 7; elvert[3] = 8;
-      el->SetVertices(elvert);
-=======
       elvert[0] = 0; elvert[1] = 1; elvert[2] = 4; elvert[3] = 3;
       el->SetVertices(elvert);
       REQUIRE(el->GetAttribute() == 1);
@@ -86,7 +59,6 @@
       elvert[0] = 4; elvert[1] = 5; elvert[2] = 8; elvert[3] = 7;
       el->SetVertices(elvert);
       REQUIRE(el->GetAttribute() == 1);
->>>>>>> 1155c003
       mesh.AddElement(el);
 
       mesh.FinalizeTopology();
