// Copyright (c) 2010-2020, Lawrence Livermore National Security, LLC. Produced
// at the Lawrence Livermore National Laboratory. All Rights reserved. See files
// LICENSE and NOTICE for details. LLNL-CODE-806117.
//
// This file is part of the MFEM library. For more information and source code
// availability visit https://mfem.org.
//
// MFEM is free software; you can redistribute it and/or modify it under the
// terms of the BSD-3 license. We welcome feedback and contributions, see file
// CONTRIBUTING.md for details.

#include "../general/forall.hpp"
#include "bilininteg.hpp"
#include "gridfunc.hpp"
#include "libceed/diffusion.hpp"

using namespace std;

namespace mfem
{

// PA Diffusion Integrator

// OCCA 2D Assemble kernel
#ifdef MFEM_USE_OCCA
static void OccaPADiffusionSetup2D(const int D1D,
                                   const int Q1D,
                                   const int NE,
                                   const Array<double> &W,
                                   const Vector &J,
                                   const Vector &C,
                                   Vector &op)
{
   occa::properties props;
   props["defines/D1D"] = D1D;
   props["defines/Q1D"] = Q1D;
   const occa::memory o_W = OccaMemoryRead(W.GetMemory(), W.Size());
   const occa::memory o_J = OccaMemoryRead(J.GetMemory(), J.Size());
   const occa::memory o_C = OccaMemoryRead(C.GetMemory(), C.Size());
   occa::memory o_op = OccaMemoryWrite(op.GetMemory(), op.Size());
   const bool const_c = C.Size() == 1;
   const occa_id_t id = std::make_pair(D1D,Q1D);
   static occa_kernel_t OccaDiffSetup2D_ker;
   if (OccaDiffSetup2D_ker.find(id) == OccaDiffSetup2D_ker.end())
   {
      const occa::kernel DiffusionSetup2D =
         mfem::OccaDev().buildKernel("occa://mfem/fem/occa.okl",
                                     "DiffusionSetup2D", props);
      OccaDiffSetup2D_ker.emplace(id, DiffusionSetup2D);
   }
   OccaDiffSetup2D_ker.at(id)(NE, o_W, o_J, o_C, o_op, const_c);
}

static void OccaPADiffusionSetup3D(const int D1D,
                                   const int Q1D,
                                   const int NE,
                                   const Array<double> &W,
                                   const Vector &J,
                                   const Vector &C,
                                   Vector &op)
{
   occa::properties props;
   props["defines/D1D"] = D1D;
   props["defines/Q1D"] = Q1D;
   const occa::memory o_W = OccaMemoryRead(W.GetMemory(), W.Size());
   const occa::memory o_J = OccaMemoryRead(J.GetMemory(), J.Size());
   const occa::memory o_C = OccaMemoryRead(C.GetMemory(), C.Size());
   occa::memory o_op = OccaMemoryWrite(op.GetMemory(), op.Size());
   const bool const_c = C.Size() == 1;
   const occa_id_t id = std::make_pair(D1D,Q1D);
   static occa_kernel_t OccaDiffSetup3D_ker;
   if (OccaDiffSetup3D_ker.find(id) == OccaDiffSetup3D_ker.end())
   {
      const occa::kernel DiffusionSetup3D =
         mfem::OccaDev().buildKernel("occa://mfem/fem/occa.okl",
                                     "DiffusionSetup3D", props);
      OccaDiffSetup3D_ker.emplace(id, DiffusionSetup3D);
   }
   OccaDiffSetup3D_ker.at(id)(NE, o_W, o_J, o_C, o_op, const_c);
}
#endif // MFEM_USE_OCCA

// PA Diffusion Assemble 2D kernel
template<const int T_SDIM>
static void PADiffusionSetup2D(const int Q1D,
                               const int NE,
                               const Array<double> &w,
                               const Vector &j,
                               const Vector &c,
                               Vector &d);
template<>
void PADiffusionSetup2D<2>(const int Q1D,
                           const int NE,
                           const Array<double> &w,
                           const Vector &j,
                           const Vector &c,
                           Vector &d)
{
   const int NQ = Q1D*Q1D;
   auto W = w.Read();
   auto J = Reshape(j.Read(), NQ, 2, 2, NE);
   const bool const_c = c.Size() == 1;
   auto C = const_c ? Reshape(c.Read(), 1, 1) : Reshape(c.Read(), NQ, NE);
   auto D = Reshape(d.Write(), NQ, 3, NE);

   MFEM_FORALL(e, NE,
   {
      for (int q = 0; q < NQ; ++q)
      {
         const double J11 = J(q,0,0,e);
         const double J21 = J(q,1,0,e);
         const double J12 = J(q,0,1,e);
         const double J22 = J(q,1,1,e);
         const double coeff = const_c ? C(0,0) : C(q,e);
         const double c_detJ = W[q] * coeff / ((J11*J22)-(J21*J12));
         D(q,0,e) =  c_detJ * (J12*J12 + J22*J22); // 1,1
         D(q,1,e) = -c_detJ * (J12*J11 + J22*J21); // 1,2
         D(q,2,e) =  c_detJ * (J11*J11 + J21*J21); // 2,2
      }
   });
}

// PA Diffusion Assemble 2D kernel with 3D node coords
template<>
void PADiffusionSetup2D<3>(const int Q1D,
                           const int NE,
                           const Array<double> &w,
                           const Vector &j,
                           const Vector &c,
                           Vector &d)
{
   constexpr int DIM = 2;
   constexpr int SDIM = 3;
   const int NQ = Q1D*Q1D;
   auto W = w.Read();
   auto J = Reshape(j.Read(), NQ, SDIM, DIM, NE);
   const bool const_c = c.Size() == 1;
   auto C = const_c ? Reshape(c.Read(), 1, 1) : Reshape(c.Read(), NQ, NE);
   auto D = Reshape(d.Write(), NQ, 3, NE);
   MFEM_FORALL(e, NE,
   {
      for (int q = 0; q < NQ; ++q)
      {
         const double wq = W[q];
         const double J11 = J(q,0,0,e);
         const double J21 = J(q,1,0,e);
         const double J31 = J(q,2,0,e);
         const double J12 = J(q,0,1,e);
         const double J22 = J(q,1,1,e);
         const double J32 = J(q,2,1,e);
         const double E = J11*J11 + J21*J21 + J31*J31;
         const double G = J12*J12 + J22*J22 + J32*J32;
         const double F = J11*J12 + J21*J22 + J31*J32;
         const double iw = 1.0 / sqrt(E*G - F*F);
         const double coeff = const_c ? C(0,0) : C(q,e);
         const double alpha = wq * coeff * iw;
         D(q,0,e) =  alpha * G; // 1,1
         D(q,1,e) = -alpha * F; // 1,2
         D(q,2,e) =  alpha * E; // 2,2
      }
   });
}

// PA Diffusion Assemble 3D kernel
static void PADiffusionSetup3D(const int Q1D,
                               const int NE,
                               const Array<double> &w,
                               const Vector &j,
                               const Vector &c,
                               Vector &d)
{
   const int NQ = Q1D*Q1D*Q1D;
   auto W = w.Read();
   auto J = Reshape(j.Read(), NQ, 3, 3, NE);
   const bool const_c = c.Size() == 1;
   auto C = const_c ? Reshape(c.Read(), 1, 1) : Reshape(c.Read(), NQ, NE);
   auto D = Reshape(d.Write(), NQ, 6, NE);
   MFEM_FORALL(e, NE,
   {
      for (int q = 0; q < NQ; ++q)
      {
         const double J11 = J(q,0,0,e);
         const double J21 = J(q,1,0,e);
         const double J31 = J(q,2,0,e);
         const double J12 = J(q,0,1,e);
         const double J22 = J(q,1,1,e);
         const double J32 = J(q,2,1,e);
         const double J13 = J(q,0,2,e);
         const double J23 = J(q,1,2,e);
         const double J33 = J(q,2,2,e);
         const double detJ = J11 * (J22 * J33 - J32 * J23) -
         /* */               J21 * (J12 * J33 - J32 * J13) +
         /* */               J31 * (J12 * J23 - J22 * J13);
         const double coeff = const_c ? C(0,0) : C(q,e);
         const double c_detJ = W[q] * coeff / detJ;
         // adj(J)
         const double A11 = (J22 * J33) - (J23 * J32);
         const double A12 = (J32 * J13) - (J12 * J33);
         const double A13 = (J12 * J23) - (J22 * J13);
         const double A21 = (J31 * J23) - (J21 * J33);
         const double A22 = (J11 * J33) - (J13 * J31);
         const double A23 = (J21 * J13) - (J11 * J23);
         const double A31 = (J21 * J32) - (J31 * J22);
         const double A32 = (J31 * J12) - (J11 * J32);
         const double A33 = (J11 * J22) - (J12 * J21);
         // detJ J^{-1} J^{-T} = (1/detJ) adj(J) adj(J)^T
         D(q,0,e) = c_detJ * (A11*A11 + A12*A12 + A13*A13); // 1,1
         D(q,1,e) = c_detJ * (A11*A21 + A12*A22 + A13*A23); // 2,1
         D(q,2,e) = c_detJ * (A11*A31 + A12*A32 + A13*A33); // 3,1
         D(q,3,e) = c_detJ * (A21*A21 + A22*A22 + A23*A23); // 2,2
         D(q,4,e) = c_detJ * (A21*A31 + A22*A32 + A23*A33); // 3,2
         D(q,5,e) = c_detJ * (A31*A31 + A32*A32 + A33*A33); // 3,3
      }
   });
}

static void PADiffusionSetup(const int dim,
                             const int sdim,
                             const int D1D,
                             const int Q1D,
                             const int NE,
                             const Array<double> &W,
                             const Vector &J,
                             const Vector &C,
                             Vector &D)
{
   if (dim == 1) { MFEM_ABORT("dim==1 not supported in PADiffusionSetup"); }
   if (dim == 2)
   {
#ifdef MFEM_USE_OCCA
      if (DeviceCanUseOcca())
      {
         OccaPADiffusionSetup2D(D1D, Q1D, NE, W, J, C, D);
         return;
      }
#else
      MFEM_CONTRACT_VAR(D1D);
#endif // MFEM_USE_OCCA
      if (sdim == 2) { PADiffusionSetup2D<2>(Q1D, NE, W, J, C, D); }
      if (sdim == 3) { PADiffusionSetup2D<3>(Q1D, NE, W, J, C, D); }
   }
   if (dim == 3)
   {
#ifdef MFEM_USE_OCCA
      if (DeviceCanUseOcca())
      {
         OccaPADiffusionSetup3D(D1D, Q1D, NE, W, J, C, D);
         return;
      }
#endif // MFEM_USE_OCCA
      PADiffusionSetup3D(Q1D, NE, W, J, C, D);
   }
}

void DiffusionIntegrator::SetupPA(const FiniteElementSpace &fes,
                                  const bool force)
{
   // Assuming the same element type
   fespace = &fes;
   Mesh *mesh = fes.GetMesh();
   if (mesh->GetNE() == 0) { return; }
   const FiniteElement &el = *fes.GetFE(0);
   const IntegrationRule *ir = IntRule ? IntRule : &GetRule(el, el);
#ifdef MFEM_USE_CEED
   if (DeviceCanUseCeed() && !force)
   {
      if (ceedDataPtr) { delete ceedDataPtr; }
      CeedData* ptr = new CeedData();
      ceedDataPtr = ptr;
      InitCeedCoeff(Q, ptr);
      return CeedPADiffusionAssemble(fes, *ir, *ptr);
   }
#else
   MFEM_CONTRACT_VAR(force);
#endif
   const int dims = el.GetDim();
   const int symmDims = (dims * (dims + 1)) / 2; // 1x1: 1, 2x2: 3, 3x3: 6
   const int nq = ir->GetNPoints();
   dim = mesh->Dimension();
   ne = fes.GetNE();
   geom = mesh->GetGeometricFactors(*ir, GeometricFactors::JACOBIANS);
   const int sdim = mesh->SpaceDimension();
   maps = &el.GetDofToQuad(*ir, DofToQuad::TENSOR);
   dofs1D = maps->ndof;
   quad1D = maps->nqpt;
   pa_data.SetSize(symmDims * nq * ne, Device::GetDeviceMemoryType());
   Vector coeff;
   if (Q)
   {
      Q->Eval(fes,*ir,coeff);
   }
   else if (MQ)
   {
      MQ->Eval(fes,*ir,coeff);
   }
<<<<<<< HEAD
   
=======
   else if (QuadratureFunctionCoefficient* cQ =
               dynamic_cast<QuadratureFunctionCoefficient*>(Q))
   {
      const QuadratureFunction &qFun = cQ->GetQuadFunction();
      MFEM_VERIFY(qFun.Size() == ne*nq,
                  "Incompatible QuadratureFunction dimension \n");

      MFEM_VERIFY(ir == &qFun.GetSpace()->GetElementIntRule(0),
                  "IntegrationRule used within integrator and in"
                  " QuadratureFunction appear to be different");
      qFun.Read();
      coeff.MakeRef(const_cast<QuadratureFunction &>(qFun),0);
   }
>>>>>>> 57557ec5
   else
   {
      coeff.SetSize(1);
      coeff(0) = 1.0;
   }
   PADiffusionSetup(dim, sdim, dofs1D, quad1D, ne, ir->GetWeights(), geom->J,
                    coeff, pa_data);
}

void DiffusionIntegrator::AssemblePA(const FiniteElementSpace &fes)
{
   SetupPA(fes);
}


template<int T_D1D = 0, int T_Q1D = 0>
static void PADiffusionDiagonal2D(const int NE,
                                  const Array<double> &b,
                                  const Array<double> &g,
                                  const Vector &d,
                                  Vector &y,
                                  const int d1d = 0,
                                  const int q1d = 0)
{
   const int D1D = T_D1D ? T_D1D : d1d;
   const int Q1D = T_Q1D ? T_Q1D : q1d;
   MFEM_VERIFY(D1D <= MAX_D1D, "");
   MFEM_VERIFY(Q1D <= MAX_Q1D, "");
   auto B = Reshape(b.Read(), Q1D, D1D);
   auto G = Reshape(g.Read(), Q1D, D1D);
   // note the different shape for D, this is a (symmetric) matrix so we only
   // store necessary entries
   auto D = Reshape(d.Read(), Q1D*Q1D, 3, NE);
   auto Y = Reshape(y.ReadWrite(), D1D, D1D, NE);
   MFEM_FORALL(e, NE,
   {
      const int D1D = T_D1D ? T_D1D : d1d;
      const int Q1D = T_Q1D ? T_Q1D : q1d;
      constexpr int MD1 = T_D1D ? T_D1D : MAX_D1D;
      constexpr int MQ1 = T_Q1D ? T_Q1D : MAX_Q1D;
      // gradphi \cdot Q \gradphi has four terms
      double QD0[MQ1][MD1];
      double QD1[MQ1][MD1];
      double QD2[MQ1][MD1];
      for (int qx = 0; qx < Q1D; ++qx)
      {
         for (int dy = 0; dy < D1D; ++dy)
         {
            QD0[qx][dy] = 0.0;
            QD1[qx][dy] = 0.0;
            QD2[qx][dy] = 0.0;
            for (int qy = 0; qy < Q1D; ++qy)
            {
               const int q = qx + qy * Q1D;
               const double D0 = D(q,0,e);
               const double D1 = D(q,1,e);
               const double D2 = D(q,2,e);
               QD0[qx][dy] += B(qy, dy) * B(qy, dy) * D0;
               QD1[qx][dy] += B(qy, dy) * G(qy, dy) * D1;
               QD2[qx][dy] += G(qy, dy) * G(qy, dy) * D2;
            }
         }
      }
      for (int dy = 0; dy < D1D; ++dy)
      {
         for (int dx = 0; dx < D1D; ++dx)
         {
            for (int qx = 0; qx < Q1D; ++qx)
            {
               Y(dx,dy,e) += G(qx, dx) * G(qx, dx) * QD0[qx][dy];
               Y(dx,dy,e) += G(qx, dx) * B(qx, dx) * QD1[qx][dy];
               Y(dx,dy,e) += B(qx, dx) * G(qx, dx) * QD1[qx][dy];
               Y(dx,dy,e) += B(qx, dx) * B(qx, dx) * QD2[qx][dy];
            }
         }
      }
   });
}

// Shared memory PA Diffusion Diagonal 2D kernel
template<int T_D1D = 0, int T_Q1D = 0, int T_NBZ = 0>
static void SmemPADiffusionDiagonal2D(const int NE,
                                      const Array<double> &b_,
                                      const Array<double> &g_,
                                      const Vector &d_,
                                      Vector &y_,
                                      const int d1d = 0,
                                      const int q1d = 0)
{
   const int D1D = T_D1D ? T_D1D : d1d;
   const int Q1D = T_Q1D ? T_Q1D : q1d;
   constexpr int NBZ = T_NBZ ? T_NBZ : 1;
   constexpr int MQ1 = T_Q1D ? T_Q1D : MAX_Q1D;
   constexpr int MD1 = T_D1D ? T_D1D : MAX_D1D;
   MFEM_VERIFY(D1D <= MD1, "");
   MFEM_VERIFY(Q1D <= MQ1, "");
   auto b = Reshape(b_.Read(), Q1D, D1D);
   auto g = Reshape(g_.Read(), Q1D, D1D);
   auto D = Reshape(d_.Read(), Q1D*Q1D, 3, NE);
   auto Y = Reshape(y_.ReadWrite(), D1D, D1D, NE);
   MFEM_FORALL_2D(e, NE, Q1D, Q1D, NBZ,
   {
      const int tidz = MFEM_THREAD_ID(z);
      const int D1D = T_D1D ? T_D1D : d1d;
      const int Q1D = T_Q1D ? T_Q1D : q1d;
      constexpr int NBZ = T_NBZ ? T_NBZ : 1;
      constexpr int MQ1 = T_Q1D ? T_Q1D : MAX_Q1D;
      constexpr int MD1 = T_D1D ? T_D1D : MAX_D1D;
      MFEM_SHARED double BG[2][MQ1*MD1];
      double (*B)[MD1] = (double (*)[MD1]) (BG+0);
      double (*G)[MD1] = (double (*)[MD1]) (BG+1);
      MFEM_SHARED double QD[4][NBZ][MD1][MQ1];
      double (*QD0)[MD1] = (double (*)[MD1])(QD[0] + tidz);
      double (*QD1)[MD1] = (double (*)[MD1])(QD[1] + tidz);
      double (*QD2)[MD1] = (double (*)[MD1])(QD[3] + tidz);
      if (tidz == 0)
      {
         MFEM_FOREACH_THREAD(d,y,D1D)
         {
            MFEM_FOREACH_THREAD(q,x,Q1D)
            {
               B[q][d] = b(q,d);
               G[q][d] = g(q,d);
            }
         }
      }
      MFEM_SYNC_THREAD;
      MFEM_FOREACH_THREAD(qx,x,Q1D)
      {
         MFEM_FOREACH_THREAD(dy,y,D1D)
         {
            QD0[qx][dy] = 0.0;
            QD1[qx][dy] = 0.0;
            QD2[qx][dy] = 0.0;
            for (int qy = 0; qy < Q1D; ++qy)
            {
               const int q = qx + qy * Q1D;
               const double D0 = D(q,0,e);
               const double D1 = D(q,1,e);
               const double D2 = D(q,2,e);
               const double By = B[qy][dy];
               const double Gy = G[qy][dy];
               const double BB = By * By;
               const double BG = By * Gy;
               const double GG = Gy * Gy;
               QD0[qx][dy] += BB * D0;
               QD1[qx][dy] += BG * D1;
               QD2[qx][dy] += GG * D2;
            }
         }
      }
      MFEM_SYNC_THREAD;
      MFEM_FOREACH_THREAD(dy,y,D1D)
      {
         MFEM_FOREACH_THREAD(dx,x,D1D)
         {
            for (int qx = 0; qx < Q1D; ++qx)
            {
               const double Bx = B[qx][dx];
               const double Gx = G[qx][dx];
               const double BB = Bx * Bx;
               const double BG = Bx * Gx;
               const double GG = Gx * Gx;
               Y(dx,dy,e) += GG * QD0[qx][dy];
               Y(dx,dy,e) += BG * QD1[qx][dy];
               Y(dx,dy,e) += BG * QD1[qx][dy];
               Y(dx,dy,e) += BB * QD2[qx][dy];
            }
         }
      }
   });
}

template<int T_D1D = 0, int T_Q1D = 0>
static void PADiffusionDiagonal3D(const int NE,
                                  const Array<double> &b,
                                  const Array<double> &g,
                                  const Vector &d,
                                  Vector &y,
                                  const int d1d = 0,
                                  const int q1d = 0)
{
   constexpr int DIM = 3;
   const int D1D = T_D1D ? T_D1D : d1d;
   const int Q1D = T_Q1D ? T_Q1D : q1d;
   constexpr int MQ1 = T_Q1D ? T_Q1D : MAX_Q1D;
   constexpr int MD1 = T_D1D ? T_D1D : MAX_D1D;
   MFEM_VERIFY(D1D <= MD1, "");
   MFEM_VERIFY(Q1D <= MQ1, "");
   auto B = Reshape(b.Read(), Q1D, D1D);
   auto G = Reshape(g.Read(), Q1D, D1D);
   auto Q = Reshape(d.Read(), Q1D*Q1D*Q1D, 6, NE);
   auto Y = Reshape(y.ReadWrite(), D1D, D1D, D1D, NE);
   MFEM_FORALL(e, NE,
   {
      const int D1D = T_D1D ? T_D1D : d1d;
      const int Q1D = T_Q1D ? T_Q1D : q1d;
      constexpr int MD1 = T_D1D ? T_D1D : MAX_D1D;
      constexpr int MQ1 = T_Q1D ? T_Q1D : MAX_Q1D;
      double QQD[MQ1][MQ1][MD1];
      double QDD[MQ1][MD1][MD1];
      for (int i = 0; i < DIM; ++i)
      {
         for (int j = 0; j < DIM; ++j)
         {
            // first tensor contraction, along z direction
            for (int qx = 0; qx < Q1D; ++qx)
            {
               for (int qy = 0; qy < Q1D; ++qy)
               {
                  for (int dz = 0; dz < D1D; ++dz)
                  {
                     QQD[qx][qy][dz] = 0.0;
                     for (int qz = 0; qz < Q1D; ++qz)
                     {
                        const int q = qx + (qy + qz * Q1D) * Q1D;
                        const int k = j >= i ?
                        3 - (3-i)*(2-i)/2 + j:
                        3 - (3-j)*(2-j)/2 + i;
                        const double O = Q(q,k,e);
                        const double Bz = B(qz,dz);
                        const double Gz = G(qz,dz);
                        const double L = i==2 ? Gz : Bz;
                        const double R = j==2 ? Gz : Bz;
                        QQD[qx][qy][dz] += L * O * R;
                     }
                  }
               }
            }
            // second tensor contraction, along y direction
            for (int qx = 0; qx < Q1D; ++qx)
            {
               for (int dz = 0; dz < D1D; ++dz)
               {
                  for (int dy = 0; dy < D1D; ++dy)
                  {
                     QDD[qx][dy][dz] = 0.0;
                     for (int qy = 0; qy < Q1D; ++qy)
                     {
                        const double By = B(qy,dy);
                        const double Gy = G(qy,dy);
                        const double L = i==1 ? Gy : By;
                        const double R = j==1 ? Gy : By;
                        QDD[qx][dy][dz] += L * QQD[qx][qy][dz] * R;
                     }
                  }
               }
            }
            // third tensor contraction, along x direction
            for (int dz = 0; dz < D1D; ++dz)
            {
               for (int dy = 0; dy < D1D; ++dy)
               {
                  for (int dx = 0; dx < D1D; ++dx)
                  {
                     for (int qx = 0; qx < Q1D; ++qx)
                     {
                        const double Bx = B(qx,dx);
                        const double Gx = G(qx,dx);
                        const double L = i==0 ? Gx : Bx;
                        const double R = j==0 ? Gx : Bx;
                        Y(dx, dy, dz, e) += L * QDD[qx][dy][dz] * R;
                     }
                  }
               }
            }
         }
      }
   });
}

// Shared memory PA Diffusion Diagonal 3D kernel
template<int T_D1D = 0, int T_Q1D = 0>
static void SmemPADiffusionDiagonal3D(const int NE,
                                      const Array<double> &b_,
                                      const Array<double> &g_,
                                      const Vector &d_,
                                      Vector &y_,
                                      const int d1d = 0,
                                      const int q1d = 0)
{
   constexpr int DIM = 3;
   const int D1D = T_D1D ? T_D1D : d1d;
   const int Q1D = T_Q1D ? T_Q1D : q1d;
   constexpr int MQ1 = T_Q1D ? T_Q1D : MAX_Q1D;
   constexpr int MD1 = T_D1D ? T_D1D : MAX_D1D;
   MFEM_VERIFY(D1D <= MD1, "");
   MFEM_VERIFY(Q1D <= MQ1, "");
   auto b = Reshape(b_.Read(), Q1D, D1D);
   auto g = Reshape(g_.Read(), Q1D, D1D);
   auto D = Reshape(d_.Read(), Q1D*Q1D*Q1D, 6, NE);
   auto Y = Reshape(y_.ReadWrite(), D1D, D1D, D1D, NE);
   MFEM_FORALL_3D(e, NE, Q1D, Q1D, Q1D,
   {
      const int tidz = MFEM_THREAD_ID(z);
      const int D1D = T_D1D ? T_D1D : d1d;
      const int Q1D = T_Q1D ? T_Q1D : q1d;
      constexpr int MQ1 = T_Q1D ? T_Q1D : MAX_Q1D;
      constexpr int MD1 = T_D1D ? T_D1D : MAX_D1D;
      MFEM_SHARED double BG[2][MQ1*MD1];
      double (*B)[MD1] = (double (*)[MD1]) (BG+0);
      double (*G)[MD1] = (double (*)[MD1]) (BG+1);
      MFEM_SHARED double QQD[MQ1][MQ1][MD1];
      MFEM_SHARED double QDD[MQ1][MD1][MD1];
      if (tidz == 0)
      {
         MFEM_FOREACH_THREAD(d,y,D1D)
         {
            MFEM_FOREACH_THREAD(q,x,Q1D)
            {
               B[q][d] = b(q,d);
               G[q][d] = g(q,d);
            }
         }
      }
      MFEM_SYNC_THREAD;
      for (int i = 0; i < DIM; ++i)
      {
         for (int j = 0; j < DIM; ++j)
         {
            // first tensor contraction, along z direction
            MFEM_FOREACH_THREAD(qx,x,Q1D)
            {
               MFEM_FOREACH_THREAD(qy,y,Q1D)
               {
                  MFEM_FOREACH_THREAD(dz,z,D1D)
                  {
                     QQD[qx][qy][dz] = 0.0;
                     for (int qz = 0; qz < Q1D; ++qz)
                     {
                        const int q = qx + (qy + qz * Q1D) * Q1D;
                        const int k = j >= i ?
                                      3 - (3-i)*(2-i)/2 + j:
                                      3 - (3-j)*(2-j)/2 + i;
                        const double O = D(q,k,e);
                        const double Bz = B[qz][dz];
                        const double Gz = G[qz][dz];
                        const double L = i==2 ? Gz : Bz;
                        const double R = j==2 ? Gz : Bz;
                        QQD[qx][qy][dz] += L * O * R;
                     }
                  }
               }
            }
            MFEM_SYNC_THREAD;
            // second tensor contraction, along y direction
            MFEM_FOREACH_THREAD(qx,x,Q1D)
            {
               MFEM_FOREACH_THREAD(dz,z,D1D)
               {
                  MFEM_FOREACH_THREAD(dy,y,D1D)
                  {
                     QDD[qx][dy][dz] = 0.0;
                     for (int qy = 0; qy < Q1D; ++qy)
                     {
                        const double By = B[qy][dy];
                        const double Gy = G[qy][dy];
                        const double L = i==1 ? Gy : By;
                        const double R = j==1 ? Gy : By;
                        QDD[qx][dy][dz] += L * QQD[qx][qy][dz] * R;
                     }
                  }
               }
            }
            MFEM_SYNC_THREAD;
            // third tensor contraction, along x direction
            MFEM_FOREACH_THREAD(dz,z,D1D)
            {
               MFEM_FOREACH_THREAD(dy,y,D1D)
               {
                  MFEM_FOREACH_THREAD(dx,x,D1D)
                  {
                     for (int qx = 0; qx < Q1D; ++qx)
                     {
                        const double Bx = B[qx][dx];
                        const double Gx = G[qx][dx];
                        const double L = i==0 ? Gx : Bx;
                        const double R = j==0 ? Gx : Bx;
                        Y(dx, dy, dz, e) += L * QDD[qx][dy][dz] * R;
                     }
                  }
               }
            }
         }
      }
   });
}

static void PADiffusionAssembleDiagonal(const int dim,
                                        const int D1D,
                                        const int Q1D,
                                        const int NE,
                                        const Array<double> &B,
                                        const Array<double> &G,
                                        const Vector &D,
                                        Vector &Y)
{
   if (dim == 2)
   {
      switch ((D1D << 4 ) | Q1D)
      {
         case 0x22: return SmemPADiffusionDiagonal2D<2,2,8>(NE,B,G,D,Y);
         case 0x33: return SmemPADiffusionDiagonal2D<3,3,8>(NE,B,G,D,Y);
         case 0x44: return SmemPADiffusionDiagonal2D<4,4,4>(NE,B,G,D,Y);
         case 0x55: return SmemPADiffusionDiagonal2D<5,5,4>(NE,B,G,D,Y);
         case 0x66: return SmemPADiffusionDiagonal2D<6,6,2>(NE,B,G,D,Y);
         case 0x77: return SmemPADiffusionDiagonal2D<7,7,2>(NE,B,G,D,Y);
         case 0x88: return SmemPADiffusionDiagonal2D<8,8,1>(NE,B,G,D,Y);
         case 0x99: return SmemPADiffusionDiagonal2D<9,9,1>(NE,B,G,D,Y);
         default: return PADiffusionDiagonal2D(NE,B,G,D,Y,D1D,Q1D);
      }
   }
   else if (dim == 3)
   {
      switch ((D1D << 4 ) | Q1D)
      {
         case 0x23: return SmemPADiffusionDiagonal3D<2,3>(NE,B,G,D,Y);
         case 0x34: return SmemPADiffusionDiagonal3D<3,4>(NE,B,G,D,Y);
         case 0x45: return SmemPADiffusionDiagonal3D<4,5>(NE,B,G,D,Y);
         case 0x56: return SmemPADiffusionDiagonal3D<5,6>(NE,B,G,D,Y);
         case 0x67: return SmemPADiffusionDiagonal3D<6,7>(NE,B,G,D,Y);
         case 0x78: return SmemPADiffusionDiagonal3D<7,8>(NE,B,G,D,Y);
         case 0x89: return SmemPADiffusionDiagonal3D<8,9>(NE,B,G,D,Y);
         case 0x9A: return SmemPADiffusionDiagonal3D<9,10>(NE,B,G,D,Y);
         default: return PADiffusionDiagonal3D(NE,B,G,D,Y,D1D,Q1D);
      }
   }
   MFEM_ABORT("Unknown kernel.");
}

void DiffusionIntegrator::AssembleDiagonalPA(Vector &diag)
{
   if (pa_data.Size()==0) { SetupPA(*fespace, true); }
   PADiffusionAssembleDiagonal(dim, dofs1D, quad1D, ne,
                               maps->B, maps->G, pa_data, diag);
}


#ifdef MFEM_USE_OCCA
// OCCA PA Diffusion Apply 2D kernel
static void OccaPADiffusionApply2D(const int D1D,
                                   const int Q1D,
                                   const int NE,
                                   const Array<double> &B,
                                   const Array<double> &G,
                                   const Array<double> &Bt,
                                   const Array<double> &Gt,
                                   const Vector &D,
                                   const Vector &X,
                                   Vector &Y)
{
   occa::properties props;
   props["defines/D1D"] = D1D;
   props["defines/Q1D"] = Q1D;
   const occa::memory o_B = OccaMemoryRead(B.GetMemory(), B.Size());
   const occa::memory o_G = OccaMemoryRead(G.GetMemory(), G.Size());
   const occa::memory o_Bt = OccaMemoryRead(Bt.GetMemory(), Bt.Size());
   const occa::memory o_Gt = OccaMemoryRead(Gt.GetMemory(), Gt.Size());
   const occa::memory o_D = OccaMemoryRead(D.GetMemory(), D.Size());
   const occa::memory o_X = OccaMemoryRead(X.GetMemory(), X.Size());
   occa::memory o_Y = OccaMemoryReadWrite(Y.GetMemory(), Y.Size());
   const occa_id_t id = std::make_pair(D1D,Q1D);
   if (!Device::Allows(Backend::OCCA_CUDA))
   {
      static occa_kernel_t OccaDiffApply2D_cpu;
      if (OccaDiffApply2D_cpu.find(id) == OccaDiffApply2D_cpu.end())
      {
         const occa::kernel DiffusionApply2D_CPU =
            mfem::OccaDev().buildKernel("occa://mfem/fem/occa.okl",
                                        "DiffusionApply2D_CPU", props);
         OccaDiffApply2D_cpu.emplace(id, DiffusionApply2D_CPU);
      }
      OccaDiffApply2D_cpu.at(id)(NE, o_B, o_G, o_Bt, o_Gt, o_D, o_X, o_Y);
   }
   else
   {
      static occa_kernel_t OccaDiffApply2D_gpu;
      if (OccaDiffApply2D_gpu.find(id) == OccaDiffApply2D_gpu.end())
      {
         const occa::kernel DiffusionApply2D_GPU =
            mfem::OccaDev().buildKernel("occa://mfem/fem/occa.okl",
                                        "DiffusionApply2D_GPU", props);
         OccaDiffApply2D_gpu.emplace(id, DiffusionApply2D_GPU);
      }
      OccaDiffApply2D_gpu.at(id)(NE, o_B, o_G, o_Bt, o_Gt, o_D, o_X, o_Y);
   }
}

// OCCA PA Diffusion Apply 3D kernel
static void OccaPADiffusionApply3D(const int D1D,
                                   const int Q1D,
                                   const int NE,
                                   const Array<double> &B,
                                   const Array<double> &G,
                                   const Array<double> &Bt,
                                   const Array<double> &Gt,
                                   const Vector &D,
                                   const Vector &X,
                                   Vector &Y)
{
   occa::properties props;
   props["defines/D1D"] = D1D;
   props["defines/Q1D"] = Q1D;
   const occa::memory o_B = OccaMemoryRead(B.GetMemory(), B.Size());
   const occa::memory o_G = OccaMemoryRead(G.GetMemory(), G.Size());
   const occa::memory o_Bt = OccaMemoryRead(Bt.GetMemory(), Bt.Size());
   const occa::memory o_Gt = OccaMemoryRead(Gt.GetMemory(), Gt.Size());
   const occa::memory o_D = OccaMemoryRead(D.GetMemory(), D.Size());
   const occa::memory o_X = OccaMemoryRead(X.GetMemory(), X.Size());
   occa::memory o_Y = OccaMemoryReadWrite(Y.GetMemory(), Y.Size());
   const occa_id_t id = std::make_pair(D1D,Q1D);
   if (!Device::Allows(Backend::OCCA_CUDA))
   {
      static occa_kernel_t OccaDiffApply3D_cpu;
      if (OccaDiffApply3D_cpu.find(id) == OccaDiffApply3D_cpu.end())
      {
         const occa::kernel DiffusionApply3D_CPU =
            mfem::OccaDev().buildKernel("occa://mfem/fem/occa.okl",
                                        "DiffusionApply3D_CPU", props);
         OccaDiffApply3D_cpu.emplace(id, DiffusionApply3D_CPU);
      }
      OccaDiffApply3D_cpu.at(id)(NE, o_B, o_G, o_Bt, o_Gt, o_D, o_X, o_Y);
   }
   else
   {
      static occa_kernel_t OccaDiffApply3D_gpu;
      if (OccaDiffApply3D_gpu.find(id) == OccaDiffApply3D_gpu.end())
      {
         const occa::kernel DiffusionApply3D_GPU =
            mfem::OccaDev().buildKernel("occa://mfem/fem/occa.okl",
                                        "DiffusionApply3D_GPU", props);
         OccaDiffApply3D_gpu.emplace(id, DiffusionApply3D_GPU);
      }
      OccaDiffApply3D_gpu.at(id)(NE, o_B, o_G, o_Bt, o_Gt, o_D, o_X, o_Y);
   }
}
#endif // MFEM_USE_OCCA

// PA Diffusion Apply 2D kernel
template<int T_D1D = 0, int T_Q1D = 0>
static void PADiffusionApply2D(const int NE,
                               const Array<double> &b_,
                               const Array<double> &g_,
                               const Array<double> &bt_,
                               const Array<double> &gt_,
                               const Vector &d_,
                               const Vector &x_,
                               Vector &y_,
                               const int d1d = 0,
                               const int q1d = 0)
{
   const int D1D = T_D1D ? T_D1D : d1d;
   const int Q1D = T_Q1D ? T_Q1D : q1d;
   MFEM_VERIFY(D1D <= MAX_D1D, "");
   MFEM_VERIFY(Q1D <= MAX_Q1D, "");
   auto B = Reshape(b_.Read(), Q1D, D1D);
   auto G = Reshape(g_.Read(), Q1D, D1D);
   auto Bt = Reshape(bt_.Read(), D1D, Q1D);
   auto Gt = Reshape(gt_.Read(), D1D, Q1D);
   auto D = Reshape(d_.Read(), Q1D*Q1D, 3, NE);
   auto X = Reshape(x_.Read(), D1D, D1D, NE);
   auto Y = Reshape(y_.ReadWrite(), D1D, D1D, NE);
   MFEM_FORALL(e, NE,
   {
      const int D1D = T_D1D ? T_D1D : d1d;
      const int Q1D = T_Q1D ? T_Q1D : q1d;
      // the following variables are evaluated at compile time
      constexpr int max_D1D = T_D1D ? T_D1D : MAX_D1D;
      constexpr int max_Q1D = T_Q1D ? T_Q1D : MAX_Q1D;

      double grad[max_Q1D][max_Q1D][2];
      for (int qy = 0; qy < Q1D; ++qy)
      {
         for (int qx = 0; qx < Q1D; ++qx)
         {
            grad[qy][qx][0] = 0.0;
            grad[qy][qx][1] = 0.0;
         }
      }
      for (int dy = 0; dy < D1D; ++dy)
      {
         double gradX[max_Q1D][2];
         for (int qx = 0; qx < Q1D; ++qx)
         {
            gradX[qx][0] = 0.0;
            gradX[qx][1] = 0.0;
         }
         for (int dx = 0; dx < D1D; ++dx)
         {
            const double s = X(dx,dy,e);
            for (int qx = 0; qx < Q1D; ++qx)
            {
               gradX[qx][0] += s * B(qx,dx);
               gradX[qx][1] += s * G(qx,dx);
            }
         }
         for (int qy = 0; qy < Q1D; ++qy)
         {
            const double wy  = B(qy,dy);
            const double wDy = G(qy,dy);
            for (int qx = 0; qx < Q1D; ++qx)
            {
               grad[qy][qx][0] += gradX[qx][1] * wy;
               grad[qy][qx][1] += gradX[qx][0] * wDy;
            }
         }
      }
      // Calculate Dxy, xDy in plane
      for (int qy = 0; qy < Q1D; ++qy)
      {
         for (int qx = 0; qx < Q1D; ++qx)
         {
            const int q = qx + qy * Q1D;

            const double O11 = D(q,0,e);
            const double O12 = D(q,1,e);
            const double O22 = D(q,2,e);

            const double gradX = grad[qy][qx][0];
            const double gradY = grad[qy][qx][1];

            grad[qy][qx][0] = (O11 * gradX) + (O12 * gradY);
            grad[qy][qx][1] = (O12 * gradX) + (O22 * gradY);
         }
      }
      for (int qy = 0; qy < Q1D; ++qy)
      {
         double gradX[max_D1D][2];
         for (int dx = 0; dx < D1D; ++dx)
         {
            gradX[dx][0] = 0;
            gradX[dx][1] = 0;
         }
         for (int qx = 0; qx < Q1D; ++qx)
         {
            const double gX = grad[qy][qx][0];
            const double gY = grad[qy][qx][1];
            for (int dx = 0; dx < D1D; ++dx)
            {
               const double wx  = Bt(dx,qx);
               const double wDx = Gt(dx,qx);
               gradX[dx][0] += gX * wDx;
               gradX[dx][1] += gY * wx;
            }
         }
         for (int dy = 0; dy < D1D; ++dy)
         {
            const double wy  = Bt(dy,qy);
            const double wDy = Gt(dy,qy);
            for (int dx = 0; dx < D1D; ++dx)
            {
               Y(dx,dy,e) += ((gradX[dx][0] * wy) + (gradX[dx][1] * wDy));
            }
         }
      }
   });
}

// Shared memory PA Diffusion Apply 2D kernel
template<int T_D1D = 0, int T_Q1D = 0, int T_NBZ = 0>
static void SmemPADiffusionApply2D(const int NE,
                                   const Array<double> &b_,
                                   const Array<double> &g_,
                                   const Vector &d_,
                                   const Vector &x_,
                                   Vector &y_,
                                   const int d1d = 0,
                                   const int q1d = 0)
{
   const int D1D = T_D1D ? T_D1D : d1d;
   const int Q1D = T_Q1D ? T_Q1D : q1d;
   constexpr int NBZ = T_NBZ ? T_NBZ : 1;
   constexpr int MQ1 = T_Q1D ? T_Q1D : MAX_Q1D;
   constexpr int MD1 = T_D1D ? T_D1D : MAX_D1D;
   MFEM_VERIFY(D1D <= MD1, "");
   MFEM_VERIFY(Q1D <= MQ1, "");
   auto b = Reshape(b_.Read(), Q1D, D1D);
   auto g = Reshape(g_.Read(), Q1D, D1D);
   auto D = Reshape(d_.Read(), Q1D*Q1D, 3, NE);
   auto x = Reshape(x_.Read(), D1D, D1D, NE);
   auto Y = Reshape(y_.ReadWrite(), D1D, D1D, NE);
   MFEM_FORALL_2D(e, NE, Q1D, Q1D, NBZ,
   {
      const int tidz = MFEM_THREAD_ID(z);
      const int D1D = T_D1D ? T_D1D : d1d;
      const int Q1D = T_Q1D ? T_Q1D : q1d;
      constexpr int NBZ = T_NBZ ? T_NBZ : 1;
      constexpr int MQ1 = T_Q1D ? T_Q1D : MAX_Q1D;
      constexpr int MD1 = T_D1D ? T_D1D : MAX_D1D;
      MFEM_SHARED double sBG[2][MQ1*MD1];
      double (*B)[MD1] = (double (*)[MD1]) (sBG+0);
      double (*G)[MD1] = (double (*)[MD1]) (sBG+1);
      double (*Bt)[MQ1] = (double (*)[MQ1]) (sBG+0);
      double (*Gt)[MQ1] = (double (*)[MQ1]) (sBG+1);
      MFEM_SHARED double Xz[NBZ][MD1][MD1];
      MFEM_SHARED double GD[2][NBZ][MD1][MQ1];
      MFEM_SHARED double GQ[2][NBZ][MD1][MQ1];
      double (*X)[MD1] = (double (*)[MD1])(Xz + tidz);
      double (*DQ0)[MD1] = (double (*)[MD1])(GD[0] + tidz);
      double (*DQ1)[MD1] = (double (*)[MD1])(GD[1] + tidz);
      double (*QQ0)[MD1] = (double (*)[MD1])(GQ[0] + tidz);
      double (*QQ1)[MD1] = (double (*)[MD1])(GQ[1] + tidz);
      MFEM_FOREACH_THREAD(dy,y,D1D)
      {
         MFEM_FOREACH_THREAD(dx,x,D1D)
         {
            X[dy][dx] = x(dx,dy,e);
         }
      }
      if (tidz == 0)
      {
         MFEM_FOREACH_THREAD(dy,y,D1D)
         {
            MFEM_FOREACH_THREAD(q,x,Q1D)
            {
               B[q][dy] = b(q,dy);
               G[q][dy] = g(q,dy);
            }
         }
      }
      MFEM_SYNC_THREAD;
      MFEM_FOREACH_THREAD(dy,y,D1D)
      {
         MFEM_FOREACH_THREAD(qx,x,Q1D)
         {
            double u = 0.0;
            double v = 0.0;
            for (int dx = 0; dx < D1D; ++dx)
            {
               const double coords = X[dy][dx];
               u += B[qx][dx] * coords;
               v += G[qx][dx] * coords;
            }
            DQ0[dy][qx] = u;
            DQ1[dy][qx] = v;
         }
      }
      MFEM_SYNC_THREAD;
      MFEM_FOREACH_THREAD(qy,y,Q1D)
      {
         MFEM_FOREACH_THREAD(qx,x,Q1D)
         {
            double u = 0.0;
            double v = 0.0;
            for (int dy = 0; dy < D1D; ++dy)
            {
               u += DQ1[dy][qx] * B[qy][dy];
               v += DQ0[dy][qx] * G[qy][dy];
            }
            QQ0[qy][qx] = u;
            QQ1[qy][qx] = v;
         }
      }
      MFEM_SYNC_THREAD;
      MFEM_FOREACH_THREAD(qy,y,Q1D)
      {
         MFEM_FOREACH_THREAD(qx,x,Q1D)
         {
            const int q = (qx + ((qy) * Q1D));
            const double O11 = D(q,0,e);
            const double O12 = D(q,1,e);
            const double O22 = D(q,2,e);
            const double gX = QQ0[qy][qx];
            const double gY = QQ1[qy][qx];
            QQ0[qy][qx] = (O11 * gX) + (O12 * gY);
            QQ1[qy][qx] = (O12 * gX) + (O22 * gY);
         }
      }
      MFEM_SYNC_THREAD;
      if (tidz == 0)
      {
         MFEM_FOREACH_THREAD(dy,y,D1D)
         {
            MFEM_FOREACH_THREAD(q,x,Q1D)
            {
               Bt[dy][q] = b(q,dy);
               Gt[dy][q] = g(q,dy);
            }
         }
      }
      MFEM_SYNC_THREAD;
      MFEM_FOREACH_THREAD(qy,y,Q1D)
      {
         MFEM_FOREACH_THREAD(dx,x,D1D)
         {
            double u = 0.0;
            double v = 0.0;
            for (int qx = 0; qx < Q1D; ++qx)
            {
               u += Gt[dx][qx] * QQ0[qy][qx];
               v += Bt[dx][qx] * QQ1[qy][qx];
            }
            DQ0[qy][dx] = u;
            DQ1[qy][dx] = v;
         }
      }
      MFEM_SYNC_THREAD;
      MFEM_FOREACH_THREAD(dy,y,D1D)
      {
         MFEM_FOREACH_THREAD(dx,x,D1D)
         {
            double u = 0.0;
            double v = 0.0;
            for (int qy = 0; qy < Q1D; ++qy)
            {
               u += DQ0[qy][dx] * Bt[dy][qy];
               v += DQ1[qy][dx] * Gt[dy][qy];
            }
            Y(dx,dy,e) += (u + v);
         }
      }
   });
}

// PA Diffusion Apply 3D kernel
template<int T_D1D = 0, int T_Q1D = 0>
static void PADiffusionApply3D(const int NE,
                               const Array<double> &b,
                               const Array<double> &g,
                               const Array<double> &bt,
                               const Array<double> &gt,
                               const Vector &d_,
                               const Vector &x_,
                               Vector &y_,
                               int d1d = 0, int q1d = 0)
{
   const int D1D = T_D1D ? T_D1D : d1d;
   const int Q1D = T_Q1D ? T_Q1D : q1d;
   MFEM_VERIFY(D1D <= MAX_D1D, "");
   MFEM_VERIFY(Q1D <= MAX_Q1D, "");
   auto B = Reshape(b.Read(), Q1D, D1D);
   auto G = Reshape(g.Read(), Q1D, D1D);
   auto Bt = Reshape(bt.Read(), D1D, Q1D);
   auto Gt = Reshape(gt.Read(), D1D, Q1D);
   auto D = Reshape(d_.Read(), Q1D*Q1D*Q1D, 6, NE);
   auto X = Reshape(x_.Read(), D1D, D1D, D1D, NE);
   auto Y = Reshape(y_.ReadWrite(), D1D, D1D, D1D, NE);
   MFEM_FORALL(e, NE,
   {
      const int D1D = T_D1D ? T_D1D : d1d;
      const int Q1D = T_Q1D ? T_Q1D : q1d;
      constexpr int max_D1D = T_D1D ? T_D1D : MAX_D1D;
      constexpr int max_Q1D = T_Q1D ? T_Q1D : MAX_Q1D;
      double grad[max_Q1D][max_Q1D][max_Q1D][3];
      for (int qz = 0; qz < Q1D; ++qz)
      {
         for (int qy = 0; qy < Q1D; ++qy)
         {
            for (int qx = 0; qx < Q1D; ++qx)
            {
               grad[qz][qy][qx][0] = 0.0;
               grad[qz][qy][qx][1] = 0.0;
               grad[qz][qy][qx][2] = 0.0;
            }
         }
      }
      for (int dz = 0; dz < D1D; ++dz)
      {
         double gradXY[max_Q1D][max_Q1D][3];
         for (int qy = 0; qy < Q1D; ++qy)
         {
            for (int qx = 0; qx < Q1D; ++qx)
            {
               gradXY[qy][qx][0] = 0.0;
               gradXY[qy][qx][1] = 0.0;
               gradXY[qy][qx][2] = 0.0;
            }
         }
         for (int dy = 0; dy < D1D; ++dy)
         {
            double gradX[max_Q1D][2];
            for (int qx = 0; qx < Q1D; ++qx)
            {
               gradX[qx][0] = 0.0;
               gradX[qx][1] = 0.0;
            }
            for (int dx = 0; dx < D1D; ++dx)
            {
               const double s = X(dx,dy,dz,e);
               for (int qx = 0; qx < Q1D; ++qx)
               {
                  gradX[qx][0] += s * B(qx,dx);
                  gradX[qx][1] += s * G(qx,dx);
               }
            }
            for (int qy = 0; qy < Q1D; ++qy)
            {
               const double wy  = B(qy,dy);
               const double wDy = G(qy,dy);
               for (int qx = 0; qx < Q1D; ++qx)
               {
                  const double wx  = gradX[qx][0];
                  const double wDx = gradX[qx][1];
                  gradXY[qy][qx][0] += wDx * wy;
                  gradXY[qy][qx][1] += wx  * wDy;
                  gradXY[qy][qx][2] += wx  * wy;
               }
            }
         }
         for (int qz = 0; qz < Q1D; ++qz)
         {
            const double wz  = B(qz,dz);
            const double wDz = G(qz,dz);
            for (int qy = 0; qy < Q1D; ++qy)
            {
               for (int qx = 0; qx < Q1D; ++qx)
               {
                  grad[qz][qy][qx][0] += gradXY[qy][qx][0] * wz;
                  grad[qz][qy][qx][1] += gradXY[qy][qx][1] * wz;
                  grad[qz][qy][qx][2] += gradXY[qy][qx][2] * wDz;
               }
            }
         }
      }
      // Calculate Dxyz, xDyz, xyDz in plane
      for (int qz = 0; qz < Q1D; ++qz)
      {
         for (int qy = 0; qy < Q1D; ++qy)
         {
            for (int qx = 0; qx < Q1D; ++qx)
            {
               const int q = qx + (qy + qz * Q1D) * Q1D;
               const double O11 = D(q,0,e);
               const double O12 = D(q,1,e);
               const double O13 = D(q,2,e);
               const double O22 = D(q,3,e);
               const double O23 = D(q,4,e);
               const double O33 = D(q,5,e);
               const double gradX = grad[qz][qy][qx][0];
               const double gradY = grad[qz][qy][qx][1];
               const double gradZ = grad[qz][qy][qx][2];
               grad[qz][qy][qx][0] = (O11*gradX)+(O12*gradY)+(O13*gradZ);
               grad[qz][qy][qx][1] = (O12*gradX)+(O22*gradY)+(O23*gradZ);
               grad[qz][qy][qx][2] = (O13*gradX)+(O23*gradY)+(O33*gradZ);
            }
         }
      }
      for (int qz = 0; qz < Q1D; ++qz)
      {
         double gradXY[max_D1D][max_D1D][3];
         for (int dy = 0; dy < D1D; ++dy)
         {
            for (int dx = 0; dx < D1D; ++dx)
            {
               gradXY[dy][dx][0] = 0;
               gradXY[dy][dx][1] = 0;
               gradXY[dy][dx][2] = 0;
            }
         }
         for (int qy = 0; qy < Q1D; ++qy)
         {
            double gradX[max_D1D][3];
            for (int dx = 0; dx < D1D; ++dx)
            {
               gradX[dx][0] = 0;
               gradX[dx][1] = 0;
               gradX[dx][2] = 0;
            }
            for (int qx = 0; qx < Q1D; ++qx)
            {
               const double gX = grad[qz][qy][qx][0];
               const double gY = grad[qz][qy][qx][1];
               const double gZ = grad[qz][qy][qx][2];
               for (int dx = 0; dx < D1D; ++dx)
               {
                  const double wx  = Bt(dx,qx);
                  const double wDx = Gt(dx,qx);
                  gradX[dx][0] += gX * wDx;
                  gradX[dx][1] += gY * wx;
                  gradX[dx][2] += gZ * wx;
               }
            }
            for (int dy = 0; dy < D1D; ++dy)
            {
               const double wy  = Bt(dy,qy);
               const double wDy = Gt(dy,qy);
               for (int dx = 0; dx < D1D; ++dx)
               {
                  gradXY[dy][dx][0] += gradX[dx][0] * wy;
                  gradXY[dy][dx][1] += gradX[dx][1] * wDy;
                  gradXY[dy][dx][2] += gradX[dx][2] * wy;
               }
            }
         }
         for (int dz = 0; dz < D1D; ++dz)
         {
            const double wz  = Bt(dz,qz);
            const double wDz = Gt(dz,qz);
            for (int dy = 0; dy < D1D; ++dy)
            {
               for (int dx = 0; dx < D1D; ++dx)
               {
                  Y(dx,dy,dz,e) +=
                     ((gradXY[dy][dx][0] * wz) +
                      (gradXY[dy][dx][1] * wz) +
                      (gradXY[dy][dx][2] * wDz));
               }
            }
         }
      }
   });
}

// Half of B and G are stored in shared to get B, Bt, G and Gt.
// Indices computation for SmemPADiffusionApply3D.
static MFEM_HOST_DEVICE inline int qi(const int q, const int d, const int Q)
{
   return (q<=d) ? q : Q-1-q;
}

static MFEM_HOST_DEVICE inline int dj(const int q, const int d, const int D)
{
   return (q<=d) ? d : D-1-d;
}

static MFEM_HOST_DEVICE inline int qk(const int q, const int d, const int Q)
{
   return (q<=d) ? Q-1-q : q;
}

static MFEM_HOST_DEVICE inline int dl(const int q, const int d, const int D)
{
   return (q<=d) ? D-1-d : d;
}

static MFEM_HOST_DEVICE inline double sign(const int q, const int d)
{
   return (q<=d) ? -1.0 : 1.0;
}

template<int T_D1D = 0, int T_Q1D = 0>
static void SmemPADiffusionApply3D(const int NE,
                                   const Array<double> &b_,
                                   const Array<double> &g_,
                                   const Vector &d_,
                                   const Vector &x_,
                                   Vector &y_,
                                   const int d1d = 0,
                                   const int q1d = 0)
{
   const int D1D = T_D1D ? T_D1D : d1d;
   const int Q1D = T_Q1D ? T_Q1D : q1d;
   constexpr int M1Q = T_Q1D ? T_Q1D : MAX_Q1D;
   constexpr int M1D = T_D1D ? T_D1D : MAX_D1D;
   MFEM_VERIFY(D1D <= M1D, "");
   MFEM_VERIFY(Q1D <= M1Q, "");
   auto b = Reshape(b_.Read(), Q1D, D1D);
   auto g = Reshape(g_.Read(), Q1D, D1D);
   auto d = Reshape(d_.Read(), Q1D, Q1D, Q1D, 6, NE);
   auto x = Reshape(x_.Read(), D1D, D1D, D1D, NE);
   auto y = Reshape(y_.ReadWrite(), D1D, D1D, D1D, NE);
   MFEM_FORALL_3D(e, NE, Q1D, Q1D, 1,
   {
      const int D1D = T_D1D ? T_D1D : d1d;
      const int Q1D = T_Q1D ? T_Q1D : q1d;
      constexpr int MQ1 = T_Q1D ? T_Q1D : MAX_Q1D;
      constexpr int MD1 = T_D1D ? T_D1D : MAX_D1D;
      constexpr int MDQ = (MQ1 > MD1) ? MQ1 : MD1;
      MFEM_SHARED double sBG[MQ1*MD1];
      double (*B)[MD1] = (double (*)[MD1]) sBG;
      double (*G)[MD1] = (double (*)[MD1]) sBG;
      double (*Bt)[MQ1] = (double (*)[MQ1]) sBG;
      double (*Gt)[MQ1] = (double (*)[MQ1]) sBG;
      MFEM_SHARED double sm0[3][MDQ*MDQ*MDQ];
      MFEM_SHARED double sm1[3][MDQ*MDQ*MDQ];
      double (*X)[MD1][MD1]    = (double (*)[MD1][MD1]) (sm0+2);
      double (*DDQ0)[MD1][MQ1] = (double (*)[MD1][MQ1]) (sm0+0);
      double (*DDQ1)[MD1][MQ1] = (double (*)[MD1][MQ1]) (sm0+1);
      double (*DQQ0)[MQ1][MQ1] = (double (*)[MQ1][MQ1]) (sm1+0);
      double (*DQQ1)[MQ1][MQ1] = (double (*)[MQ1][MQ1]) (sm1+1);
      double (*DQQ2)[MQ1][MQ1] = (double (*)[MQ1][MQ1]) (sm1+2);
      double (*QQQ0)[MQ1][MQ1] = (double (*)[MQ1][MQ1]) (sm0+0);
      double (*QQQ1)[MQ1][MQ1] = (double (*)[MQ1][MQ1]) (sm0+1);
      double (*QQQ2)[MQ1][MQ1] = (double (*)[MQ1][MQ1]) (sm0+2);
      double (*QQD0)[MQ1][MD1] = (double (*)[MQ1][MD1]) (sm1+0);
      double (*QQD1)[MQ1][MD1] = (double (*)[MQ1][MD1]) (sm1+1);
      double (*QQD2)[MQ1][MD1] = (double (*)[MQ1][MD1]) (sm1+2);
      double (*QDD0)[MD1][MD1] = (double (*)[MD1][MD1]) (sm0+0);
      double (*QDD1)[MD1][MD1] = (double (*)[MD1][MD1]) (sm0+1);
      double (*QDD2)[MD1][MD1] = (double (*)[MD1][MD1]) (sm0+2);
      MFEM_FOREACH_THREAD(dy,y,D1D)
      {
         MFEM_FOREACH_THREAD(dx,x,D1D)
         {
            MFEM_UNROLL(MD1)
            for (int dz = 0; dz < D1D; ++dz)
            {
               X[dz][dy][dx] = x(dx,dy,dz,e);
            }
         }
         MFEM_FOREACH_THREAD(qx,x,Q1D)
         {
            const int i = qi(qx,dy,Q1D);
            const int j = dj(qx,dy,D1D);
            const int k = qk(qx,dy,Q1D);
            const int l = dl(qx,dy,D1D);
            B[i][j] = b(qx,dy);
            G[k][l] = g(qx,dy) * sign(qx,dy);
         }
      }
      MFEM_SYNC_THREAD;
      MFEM_FOREACH_THREAD(dy,y,D1D)
      {
         MFEM_FOREACH_THREAD(qx,x,Q1D)
         {
            double u[D1D], v[D1D];
            MFEM_UNROLL(MD1)
            for (int dz = 0; dz < D1D; dz++) { u[dz] = v[dz] = 0.0; }
            MFEM_UNROLL(MD1)
            for (int dx = 0; dx < D1D; ++dx)
            {
               const int i = qi(qx,dx,Q1D);
               const int j = dj(qx,dx,D1D);
               const int k = qk(qx,dx,Q1D);
               const int l = dl(qx,dx,D1D);
               const double s = sign(qx,dx);
               MFEM_UNROLL(MD1)
               for (int dz = 0; dz < D1D; ++dz)
               {
                  const double coords = X[dz][dy][dx];
                  u[dz] += coords * B[i][j];
                  v[dz] += coords * G[k][l] * s;
               }
            }
            MFEM_UNROLL(MD1)
            for (int dz = 0; dz < D1D; ++dz)
            {
               DDQ0[dz][dy][qx] = u[dz];
               DDQ1[dz][dy][qx] = v[dz];
            }
         }
      }
      MFEM_SYNC_THREAD;
      MFEM_FOREACH_THREAD(qy,y,Q1D)
      {
         MFEM_FOREACH_THREAD(qx,x,Q1D)
         {
            double u[D1D], v[D1D], w[D1D];
            MFEM_UNROLL(MD1)
            for (int dz = 0; dz < D1D; dz++) { u[dz] = v[dz] = w[dz] = 0.0; }
            MFEM_UNROLL(MD1)
            for (int dy = 0; dy < D1D; ++dy)
            {
               const int i = qi(qy,dy,Q1D);
               const int j = dj(qy,dy,D1D);
               const int k = qk(qy,dy,Q1D);
               const int l = dl(qy,dy,D1D);
               const double s = sign(qy,dy);
               MFEM_UNROLL(MD1)
               for (int dz = 0; dz < D1D; dz++)
               {
                  u[dz] += DDQ1[dz][dy][qx] * B[i][j];
                  v[dz] += DDQ0[dz][dy][qx] * G[k][l] * s;
                  w[dz] += DDQ0[dz][dy][qx] * B[i][j];
               }
            }
            MFEM_UNROLL(MD1)
            for (int dz = 0; dz < D1D; dz++)
            {
               DQQ0[dz][qy][qx] = u[dz];
               DQQ1[dz][qy][qx] = v[dz];
               DQQ2[dz][qy][qx] = w[dz];
            }
         }
      }
      MFEM_SYNC_THREAD;
      MFEM_FOREACH_THREAD(qy,y,Q1D)
      {
         MFEM_FOREACH_THREAD(qx,x,Q1D)
         {
            double u[Q1D], v[Q1D], w[Q1D];
            MFEM_UNROLL(MQ1)
            for (int qz = 0; qz < Q1D; qz++) { u[qz] = v[qz] = w[qz] = 0.0; }
            MFEM_UNROLL(MD1)
            for (int dz = 0; dz < D1D; ++dz)
            {
               MFEM_UNROLL(MQ1)
               for (int qz = 0; qz < Q1D; qz++)
               {
                  const int i = qi(qz,dz,Q1D);
                  const int j = dj(qz,dz,D1D);
                  const int k = qk(qz,dz,Q1D);
                  const int l = dl(qz,dz,D1D);
                  const double s = sign(qz,dz);
                  u[qz] += DQQ0[dz][qy][qx] * B[i][j];
                  v[qz] += DQQ1[dz][qy][qx] * B[i][j];
                  w[qz] += DQQ2[dz][qy][qx] * G[k][l] * s;
               }
            }
            MFEM_UNROLL(MQ1)
            for (int qz = 0; qz < Q1D; qz++)
            {
               const double O11 = d(qx,qy,qz,0,e);
               const double O12 = d(qx,qy,qz,1,e);
               const double O13 = d(qx,qy,qz,2,e);
               const double O22 = d(qx,qy,qz,3,e);
               const double O23 = d(qx,qy,qz,4,e);
               const double O33 = d(qx,qy,qz,5,e);
               const double gX = u[qz];
               const double gY = v[qz];
               const double gZ = w[qz];
               QQQ0[qz][qy][qx] = (O11*gX) + (O12*gY) + (O13*gZ);
               QQQ1[qz][qy][qx] = (O12*gX) + (O22*gY) + (O23*gZ);
               QQQ2[qz][qy][qx] = (O13*gX) + (O23*gY) + (O33*gZ);
            }
         }
      }
      MFEM_SYNC_THREAD;
      MFEM_FOREACH_THREAD(d,y,D1D)
      {
         MFEM_FOREACH_THREAD(q,x,Q1D)
         {
            const int i = qi(q,d,Q1D);
            const int j = dj(q,d,D1D);
            const int k = qk(q,d,Q1D);
            const int l = dl(q,d,D1D);
            Bt[j][i] = b(q,d);
            Gt[l][k] = g(q,d) * sign(q,d);
         }
      }
      MFEM_SYNC_THREAD;
      MFEM_FOREACH_THREAD(qy,y,Q1D)
      {
         MFEM_FOREACH_THREAD(dx,x,D1D)
         {
            double u[Q1D], v[Q1D], w[Q1D];
            MFEM_UNROLL(MQ1)
            for (int qz = 0; qz < Q1D; ++qz) { u[qz] = v[qz] = w[qz] = 0.0; }
            MFEM_UNROLL(MQ1)
            for (int qx = 0; qx < Q1D; ++qx)
            {
               const int i = qi(qx,dx,Q1D);
               const int j = dj(qx,dx,D1D);
               const int k = qk(qx,dx,Q1D);
               const int l = dl(qx,dx,D1D);
               const double s = sign(qx,dx);
               MFEM_UNROLL(MQ1)
               for (int qz = 0; qz < Q1D; ++qz)
               {
                  u[qz] += QQQ0[qz][qy][qx] * Gt[l][k] * s;
                  v[qz] += QQQ1[qz][qy][qx] * Bt[j][i];
                  w[qz] += QQQ2[qz][qy][qx] * Bt[j][i];
               }
            }
            MFEM_UNROLL(MQ1)
            for (int qz = 0; qz < Q1D; ++qz)
            {
               QQD0[qz][qy][dx] = u[qz];
               QQD1[qz][qy][dx] = v[qz];
               QQD2[qz][qy][dx] = w[qz];
            }
         }
      }
      MFEM_SYNC_THREAD;
      MFEM_FOREACH_THREAD(dy,y,D1D)
      {
         MFEM_FOREACH_THREAD(dx,x,D1D)
         {
            double u[Q1D], v[Q1D], w[Q1D];
            MFEM_UNROLL(MQ1)
            for (int qz = 0; qz < Q1D; ++qz) { u[qz] = v[qz] = w[qz] = 0.0; }
            MFEM_UNROLL(MQ1)
            for (int qy = 0; qy < Q1D; ++qy)
            {
               const int i = qi(qy,dy,Q1D);
               const int j = dj(qy,dy,D1D);
               const int k = qk(qy,dy,Q1D);
               const int l = dl(qy,dy,D1D);
               const double s = sign(qy,dy);
               MFEM_UNROLL(MQ1)
               for (int qz = 0; qz < Q1D; ++qz)
               {
                  u[qz] += QQD0[qz][qy][dx] * Bt[j][i];
                  v[qz] += QQD1[qz][qy][dx] * Gt[l][k] * s;
                  w[qz] += QQD2[qz][qy][dx] * Bt[j][i];
               }
            }
            MFEM_UNROLL(MQ1)
            for (int qz = 0; qz < Q1D; ++qz)
            {
               QDD0[qz][dy][dx] = u[qz];
               QDD1[qz][dy][dx] = v[qz];
               QDD2[qz][dy][dx] = w[qz];
            }
         }
      }
      MFEM_SYNC_THREAD;
      MFEM_FOREACH_THREAD(dy,y,D1D)
      {
         MFEM_FOREACH_THREAD(dx,x,D1D)
         {
            double u[D1D], v[D1D], w[D1D];
            MFEM_UNROLL(MD1)
            for (int dz = 0; dz < D1D; ++dz) { u[dz] = v[dz] = w[dz] = 0.0; }
            MFEM_UNROLL(MQ1)
            for (int qz = 0; qz < Q1D; ++qz)
            {
               MFEM_UNROLL(MD1)
               for (int dz = 0; dz < D1D; ++dz)
               {
                  const int i = qi(qz,dz,Q1D);
                  const int j = dj(qz,dz,D1D);
                  const int k = qk(qz,dz,Q1D);
                  const int l = dl(qz,dz,D1D);
                  const double s = sign(qz,dz);
                  u[dz] += QDD0[qz][dy][dx] * Bt[j][i];
                  v[dz] += QDD1[qz][dy][dx] * Bt[j][i];
                  w[dz] += QDD2[qz][dy][dx] * Gt[l][k] * s;
               }
            }
            MFEM_UNROLL(MD1)
            for (int dz = 0; dz < D1D; ++dz)
            {
               y(dx,dy,dz,e) += (u[dz] + v[dz] + w[dz]);
            }
         }
      }
   });
}

static void PADiffusionApply(const int dim,
                             const int D1D,
                             const int Q1D,
                             const int NE,
                             const Array<double> &B,
                             const Array<double> &G,
                             const Array<double> &Bt,
                             const Array<double> &Gt,
                             const Vector &D,
                             const Vector &X,
                             Vector &Y)
{
#ifdef MFEM_USE_OCCA
   if (DeviceCanUseOcca())
   {
      if (dim == 2)
      {
         OccaPADiffusionApply2D(D1D,Q1D,NE,B,G,Bt,Gt,D,X,Y);
         return;
      }
      if (dim == 3)
      {
         OccaPADiffusionApply3D(D1D,Q1D,NE,B,G,Bt,Gt,D,X,Y);
         return;
      }
      MFEM_ABORT("OCCA PADiffusionApply unknown kernel!");
   }
#endif // MFEM_USE_OCCA
   const int ID = (D1D << 4 ) | Q1D;

   if (dim == 2)
   {
      switch (ID)
      {
         case 0x22: return SmemPADiffusionApply2D<2,2,16>(NE,B,G,D,X,Y);
         case 0x33: return SmemPADiffusionApply2D<3,3,16>(NE,B,G,D,X,Y);
         case 0x44: return SmemPADiffusionApply2D<4,4,8>(NE,B,G,D,X,Y);
         case 0x55: return SmemPADiffusionApply2D<5,5,8>(NE,B,G,D,X,Y);
         case 0x66: return SmemPADiffusionApply2D<6,6,4>(NE,B,G,D,X,Y);
         case 0x77: return SmemPADiffusionApply2D<7,7,4>(NE,B,G,D,X,Y);
         case 0x88: return SmemPADiffusionApply2D<8,8,2>(NE,B,G,D,X,Y);
         case 0x99: return SmemPADiffusionApply2D<9,9,2>(NE,B,G,D,X,Y);
         default:   return PADiffusionApply2D(NE,B,G,Bt,Gt,D,X,Y,D1D,Q1D);
      }
   }

   if (dim == 3)
   {
      switch (ID)
      {
         case 0x23: return SmemPADiffusionApply3D<2,3>(NE,B,G,D,X,Y);
         case 0x34: return SmemPADiffusionApply3D<3,4>(NE,B,G,D,X,Y);
         case 0x45: return SmemPADiffusionApply3D<4,5>(NE,B,G,D,X,Y);
         case 0x46: return SmemPADiffusionApply3D<4,6>(NE,B,G,D,X,Y);
         case 0x56: return SmemPADiffusionApply3D<5,6>(NE,B,G,D,X,Y);
         case 0x58: return SmemPADiffusionApply3D<5,8>(NE,B,G,D,X,Y);
         case 0x67: return SmemPADiffusionApply3D<6,7>(NE,B,G,D,X,Y);
         case 0x78: return SmemPADiffusionApply3D<7,8>(NE,B,G,D,X,Y);
         case 0x89: return SmemPADiffusionApply3D<8,9>(NE,B,G,D,X,Y);
         default:   return PADiffusionApply3D(NE,B,G,Bt,Gt,D,X,Y,D1D,Q1D);
      }
   }
   MFEM_ABORT("Unknown kernel.");
}

// PA Diffusion Apply kernel
void DiffusionIntegrator::AddMultPA(const Vector &x, Vector &y) const
{
#ifdef MFEM_USE_CEED
   if (DeviceCanUseCeed())
   {
      const CeedScalar *x_ptr;
      CeedScalar *y_ptr;
      CeedMemType mem;
      CeedGetPreferredMemType(internal::ceed, &mem);
      if ( Device::Allows(Backend::CUDA) && mem==CEED_MEM_DEVICE )
      {
         x_ptr = x.Read();
         y_ptr = y.ReadWrite();
      }
      else
      {
         x_ptr = x.HostRead();
         y_ptr = y.HostReadWrite();
         mem = CEED_MEM_HOST;
      }
      CeedVectorSetArray(ceedDataPtr->u, mem, CEED_USE_POINTER,
                         const_cast<CeedScalar*>(x_ptr));
      CeedVectorSetArray(ceedDataPtr->v, mem, CEED_USE_POINTER, y_ptr);

      CeedOperatorApplyAdd(ceedDataPtr->oper, ceedDataPtr->u, ceedDataPtr->v,
                           CEED_REQUEST_IMMEDIATE);

      CeedVectorSyncArray(ceedDataPtr->v, mem);
   }
   else
#endif
   {
      PADiffusionApply(dim, dofs1D, quad1D, ne,
                       maps->B, maps->G, maps->Bt, maps->Gt,
                       pa_data, x, y);
   }
}

} // namespace mfem<|MERGE_RESOLUTION|>--- conflicted
+++ resolved
@@ -293,23 +293,6 @@
    {
       MQ->Eval(fes,*ir,coeff);
    }
-<<<<<<< HEAD
-   
-=======
-   else if (QuadratureFunctionCoefficient* cQ =
-               dynamic_cast<QuadratureFunctionCoefficient*>(Q))
-   {
-      const QuadratureFunction &qFun = cQ->GetQuadFunction();
-      MFEM_VERIFY(qFun.Size() == ne*nq,
-                  "Incompatible QuadratureFunction dimension \n");
-
-      MFEM_VERIFY(ir == &qFun.GetSpace()->GetElementIntRule(0),
-                  "IntegrationRule used within integrator and in"
-                  " QuadratureFunction appear to be different");
-      qFun.Read();
-      coeff.MakeRef(const_cast<QuadratureFunction &>(qFun),0);
-   }
->>>>>>> 57557ec5
    else
    {
       coeff.SetSize(1);
