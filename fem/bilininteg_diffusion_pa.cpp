--- conflicted
+++ resolved
@@ -1154,20 +1154,12 @@
 MFEM_JIT
 template<int T_D1D = 0, int T_Q1D = 0, int T_NBZ = 0>
 static void SmemPADiffusionApply2D(const int NE,
-<<<<<<< HEAD
+                                   const bool symmetric,
                                    const double *b_,
                                    const double *g_,
                                    const double *d_,
                                    const double *x_,
                                    double *y_,
-=======
-                                   const bool symmetric,
-                                   const Array<double> &b_,
-                                   const Array<double> &g_,
-                                   const Vector &d_,
-                                   const Vector &x_,
-                                   Vector &y_,
->>>>>>> 37efde9e
                                    const int d1d = 0,
                                    const int q1d = 0,
                                    const int nbz = 0)
@@ -1179,19 +1171,11 @@
    constexpr int MD1 = T_D1D ? T_D1D : MAX_D1D;
    MFEM_VERIFY(D1D <= MD1, "");
    MFEM_VERIFY(Q1D <= MQ1, "");
-<<<<<<< HEAD
-   auto b = Reshape(b_, Q1D, D1D);
-   auto g = Reshape(g_, Q1D, D1D);
-   auto D = Reshape(d_, Q1D*Q1D, 3, NE);
-   auto x = Reshape(x_, D1D, D1D, NE);
+   const auto b = Reshape(b_, Q1D, D1D);
+   const auto g = Reshape(g_, Q1D, D1D);
+   const auto D = Reshape(d_, Q1D*Q1D, symmetric ? 3 : 4, NE);
+   const auto x = Reshape(x_, D1D, D1D, NE);
    auto Y = Reshape(y_, D1D, D1D, NE);
-=======
-   auto b = Reshape(b_.Read(), Q1D, D1D);
-   auto g = Reshape(g_.Read(), Q1D, D1D);
-   auto D = Reshape(d_.Read(), Q1D*Q1D, symmetric ? 3 : 4, NE);
-   auto x = Reshape(x_.Read(), D1D, D1D, NE);
-   auto Y = Reshape(y_.ReadWrite(), D1D, D1D, NE);
->>>>>>> 37efde9e
    MFEM_FORALL_2D(e, NE, Q1D, Q1D, NBZ,
    {
       const int tidz = MFEM_THREAD_ID(z);
@@ -1556,47 +1540,26 @@
 // Shared memory PA Diffusion Apply 3D kernel
 MFEM_JIT template<int T_D1D = 0, int T_Q1D = 0>
 static void SmemPADiffusionApply3D(const int NE,
-<<<<<<< HEAD
+                                   const bool symmetric,
                                    const double *b_,
                                    const double *g_,
                                    const double *d_,
                                    const double *x_,
                                    double *y_,
-=======
-                                   const bool symmetric,
-                                   const Array<double> &b_,
-                                   const Array<double> &g_,
-                                   const Vector &d_,
-                                   const Vector &x_,
-                                   Vector &y_,
->>>>>>> 37efde9e
                                    const int d1d = 0,
                                    const int q1d = 0)
 {
    const int D1D = T_D1D ? T_D1D : d1d;
    const int Q1D = T_Q1D ? T_Q1D : q1d;
-<<<<<<< HEAD
    constexpr int MQ1 = T_Q1D ? T_Q1D : MAX_Q1D;
    constexpr int MD1 = T_D1D ? T_D1D : MAX_D1D;
    MFEM_VERIFY(D1D <= MD1, "");
    MFEM_VERIFY(Q1D <= MQ1, "");
-   auto b = Reshape(b_, Q1D, D1D);
-   auto g = Reshape(g_, Q1D, D1D);
-   auto d = Reshape(d_, Q1D, Q1D, Q1D, 6, NE);
-   auto x = Reshape(x_, D1D, D1D, D1D, NE);
+   const auto b = Reshape(b_, Q1D, D1D);
+   const auto g = Reshape(g_, Q1D, D1D);
+   const auto d = Reshape(d_, Q1D, Q1D, Q1D, symmetric ? 6 : 9, NE);
+   const auto x = Reshape(x_, D1D, D1D, D1D, NE);
    auto y = Reshape(y_, D1D, D1D, D1D, NE);
-
-=======
-   constexpr int M1Q = T_Q1D ? T_Q1D : MAX_Q1D;
-   constexpr int M1D = T_D1D ? T_D1D : MAX_D1D;
-   MFEM_VERIFY(D1D <= M1D, "");
-   MFEM_VERIFY(Q1D <= M1Q, "");
-   auto b = Reshape(b_.Read(), Q1D, D1D);
-   auto g = Reshape(g_.Read(), Q1D, D1D);
-   auto d = Reshape(d_.Read(), Q1D, Q1D, Q1D, symmetric ? 6 : 9, NE);
-   auto x = Reshape(x_.Read(), D1D, D1D, D1D, NE);
-   auto y = Reshape(y_.ReadWrite(), D1D, D1D, D1D, NE);
->>>>>>> 37efde9e
    MFEM_FORALL_3D(e, NE, Q1D, Q1D, 1,
    {
       const int D1D = T_D1D ? T_D1D : d1d;
@@ -1873,7 +1836,7 @@
                              const int D1D,
                              const int Q1D,
                              const int NE,
-<<<<<<< HEAD
+                             const bool symm,
                              const Array<double> &b,
                              const Array<double> &g,
                              const Array<double> &bt,
@@ -1881,16 +1844,6 @@
                              const Vector &d,
                              const Vector &x,
                              Vector &y)
-=======
-                             const bool symm,
-                             const Array<double> &B,
-                             const Array<double> &G,
-                             const Array<double> &Bt,
-                             const Array<double> &Gt,
-                             const Vector &D,
-                             const Vector &X,
-                             Vector &Y)
->>>>>>> 37efde9e
 {
    const auto B = b.Read();
    const auto G = g.Read();
@@ -1918,29 +1871,16 @@
    MFEM_CONTRACT_VAR(Bt);
    MFEM_CONTRACT_VAR(Gt);
 #endif // MFEM_USE_OCCA
-<<<<<<< HEAD
-=======
+
    const int ID = (D1D << 4) | Q1D;
->>>>>>> 37efde9e
 
 #ifndef MFEM_USE_JIT
    static const bool STD = getenv("STD");
    if (dim == 2)
    {
-      if (STD) { return PADiffusionApply2D(NE,b,g,bt,gt,d,x,y,D1D,Q1D); }
-      switch ((D1D << 4 ) | Q1D)
-      {
-<<<<<<< HEAD
-         case 0x22: return SmemPADiffusionApply2D<2,2,16>(NE,B,G,D,X,Y);
-         case 0x33: return SmemPADiffusionApply2D<3,3,16>(NE,B,G,D,X,Y);
-         case 0x44: return SmemPADiffusionApply2D<4,4,8>(NE,B,G,D,X,Y);
-         case 0x55: return SmemPADiffusionApply2D<5,5,8>(NE,B,G,D,X,Y);
-         case 0x66: return SmemPADiffusionApply2D<6,6,4>(NE,B,G,D,X,Y);
-         case 0x77: return SmemPADiffusionApply2D<7,7,4>(NE,B,G,D,X,Y);
-         case 0x88: return SmemPADiffusionApply2D<8,8,2>(NE,B,G,D,X,Y);
-         case 0x99: return SmemPADiffusionApply2D<9,9,2>(NE,B,G,D,X,Y);
-         default:   return PADiffusionApply2D(NE,b,g,bt,gt,d,x,y,D1D,Q1D);
-=======
+      if (STD) { return PADiffusionApply2D(NE,symm,b,g,bt,gt,d,x,y,D1D,Q1D); }
+      switch (ID)
+      {
          case 0x22: return SmemPADiffusionApply2D<2,2,16>(NE,symm,B,G,D,X,Y);
          case 0x33: return SmemPADiffusionApply2D<3,3,16>(NE,symm,B,G,D,X,Y);
          case 0x44: return SmemPADiffusionApply2D<4,4,8>(NE,symm,B,G,D,X,Y);
@@ -1949,28 +1889,15 @@
          case 0x77: return SmemPADiffusionApply2D<7,7,4>(NE,symm,B,G,D,X,Y);
          case 0x88: return SmemPADiffusionApply2D<8,8,2>(NE,symm,B,G,D,X,Y);
          case 0x99: return SmemPADiffusionApply2D<9,9,2>(NE,symm,B,G,D,X,Y);
-         default:   return PADiffusionApply2D(NE,symm,B,G,Bt,Gt,D,X,Y,D1D,Q1D);
->>>>>>> 37efde9e
+         default:   return PADiffusionApply2D(NE,symm,b,g,bt,gt,d,x,y,D1D,Q1D);
       }
    }
 
    if (dim == 3)
    {
-      if (STD) { return PADiffusionApply3D(NE,b,g,bt,gt,d,x,y,D1D,Q1D); }
+      if (STD) { return PADiffusionApply3D(NE,symm,b,g,bt,gt,d,x,y,D1D,Q1D); }
       switch ((D1D << 4 ) | Q1D)
       {
-<<<<<<< HEAD
-         case 0x23: return SmemPADiffusionApply3D<2,3>(NE,B,G,D,X,Y);
-         case 0x34: return SmemPADiffusionApply3D<3,4>(NE,B,G,D,X,Y);
-         case 0x45: return SmemPADiffusionApply3D<4,5>(NE,B,G,D,X,Y);
-         case 0x46: return SmemPADiffusionApply3D<4,6>(NE,B,G,D,X,Y);
-         case 0x56: return SmemPADiffusionApply3D<5,6>(NE,B,G,D,X,Y);
-         case 0x58: return SmemPADiffusionApply3D<5,8>(NE,B,G,D,X,Y);
-         case 0x67: return SmemPADiffusionApply3D<6,7>(NE,B,G,D,X,Y);
-         case 0x78: return SmemPADiffusionApply3D<7,8>(NE,B,G,D,X,Y);
-         case 0x89: return SmemPADiffusionApply3D<8,9>(NE,B,G,D,X,Y);
-         default:   return PADiffusionApply3D(NE,b,g,bt,gt,d,x,y,D1D,Q1D);
-=======
          case 0x23: return SmemPADiffusionApply3D<2,3>(NE,symm,B,G,D,X,Y);
          case 0x34: return SmemPADiffusionApply3D<3,4>(NE,symm,B,G,D,X,Y);
          case 0x45: return SmemPADiffusionApply3D<4,5>(NE,symm,B,G,D,X,Y);
@@ -1980,8 +1907,7 @@
          case 0x67: return SmemPADiffusionApply3D<6,7>(NE,symm,B,G,D,X,Y);
          case 0x78: return SmemPADiffusionApply3D<7,8>(NE,symm,B,G,D,X,Y);
          case 0x89: return SmemPADiffusionApply3D<8,9>(NE,symm,B,G,D,X,Y);
-         default:   return PADiffusionApply3D(NE,symm,B,G,Bt,Gt,D,X,Y,D1D,Q1D);
->>>>>>> 37efde9e
+         default:   return PADiffusionApply3D(NE,symm,b,g,bt,gt,d,x,y,D1D,Q1D);
       }
    }
 #else // MFEM_USE_JIT
