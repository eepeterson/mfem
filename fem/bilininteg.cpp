--- conflicted
+++ resolved
@@ -2550,11 +2550,6 @@
       ir = &IntRules.Get(Trans.FaceGeom, order);
    }
 
-   // ADDED //
-   face_is_reentrant_ = false;
-   int max_sign = -2, min_sign = 2;
-   // ADDED //
-
    for (int p = 0; p < ir->GetNPoints(); p++)
    {
       const IntegrationPoint &ip = ir->IntPoint(p);
@@ -2587,20 +2582,6 @@
       //       and therefore two blocks in the element matrix contribution
       //       (from the current quadrature point) are 0
 
-      // ADDED //
-      int sign;
-      if (un > 0)
-      {
-          sign = 1;
-      } 
-      else
-      {
-          sign = -1;
-      }
-      max_sign = std::max(sign, max_sign);
-      min_sign = std::min(sign, min_sign);
-      // ADDED //
-
       if (rho)
       {
          double rho_p;
@@ -2655,27 +2636,15 @@
          }
       }
    }
-
-   // ADDED //
-   if ( min_sign != max_sign)
-   {
-       face_is_reentrant_ = true;
-   }
-   // ADDED //
-
-
-}
-
-
-<<<<<<< HEAD
-=======
+}
+
+
 const IntegrationRule &DGTraceIntegrator::GetRule(
    Geometry::Type geom, int order, FaceElementTransformations &T)
 {
    int int_order = T.Elem1->OrderW() + 2*order;
    return IntRules.Get(geom, int_order);
 }
->>>>>>> 01d916f3
 
 void DGDiffusionIntegrator::AssembleFaceMatrix(
    const FiniteElement &el1, const FiniteElement &el2,
@@ -2739,13 +2708,6 @@
 
    // assemble: < {(Q \nabla u).n},[v] >      --> elmat
    //           kappa < {h^{-1} Q} [u],[v] >  --> jmat
-
-   // ADDED //
-   // Note: changed to optionally use Q and Q1 coefficients below
-   // assemble: < {(Q \nabla u).n},[v] >      --> elmat
-   //           kappa < {h^{-1} Q1} [u],[v] >  --> jmat
-   // ADDED //
-
    for (int p = 0; p < ir->GetNPoints(); p++)
    {
       const IntegrationPoint &ip = ir->IntPoint(p);
@@ -2861,7 +2823,6 @@
       {
          // only assemble the lower triangular part of jmat
          wq *= kappa;
-
          for (int i = 0; i < ndof1; i++)
          {
             const double wsi = wq*shape1(i);
