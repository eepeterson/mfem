--- conflicted
+++ resolved
@@ -124,17 +124,11 @@
       CeedVectorDestroy(&rho);
       if (coeff_type==CeedCoeff::Const)
       {
-<<<<<<< HEAD
-         CeedGridCoeff* c = (CeedGridCoeff*)coeff;
-=======
          delete static_cast<CeedConstCoeff*>(coeff);
       }
       else if (coeff_type==CeedCoeff::Grid)
       {
          CeedGridCoeff* c = static_cast<CeedGridCoeff*>(coeff);
-         CeedBasisDestroy(&c->basis);
-         CeedElemRestrictionDestroy(&c->restr);
->>>>>>> d41c8809
          CeedVectorDestroy(&c->coeffVector);
          delete c;
       }
