--- conflicted
+++ resolved
@@ -42,10 +42,6 @@
                               const int face_info);
 
 public:
-<<<<<<< HEAD
-   FiniteElementCollection(const int default_p, const int dim)
-      : dim(dim), default_p(default_p) {}
-=======
    /** @brief Enumeration for ContType: defines the continuity of the field
        across element interfaces. */
    enum { CONTINUOUS,   ///< Field is continuous across element interfaces
@@ -54,9 +50,8 @@
           DISCONTINUOUS ///< Field is discontinuous across element interfaces
         };
 
-   virtual const FiniteElement *
-   FiniteElementForGeometry(Geometry::Type GeomType) const = 0;
->>>>>>> 7e45098a
+   FiniteElementCollection(int default_p, int dim)
+      : dim(dim), default_p(default_p) {}
 
    virtual const FiniteElement * GetFE(Geometry::Type geom, int p) const = 0;
 
@@ -81,13 +76,9 @@
 
    virtual const char * Name() const { return "Undefined"; }
 
-<<<<<<< HEAD
    int DefaultOrder() const { return default_p; }
-=======
+
    virtual int GetContType() const = 0;
-
-   int HasFaceDofs(Geometry::Type GeomType) const;
->>>>>>> 7e45098a
 
    int HasFaceDofs(Geometry::Type GeomType, int p) const;
 
@@ -200,26 +191,14 @@
    explicit H1_FECollection(const int default_p, const int dim = 3,
                             const int btype = BasisType::GaussLobatto);
 
-<<<<<<< HEAD
    virtual const FiniteElement* GetFE(Geometry::Type geom, int p) const;
    virtual int GetNumDof(Geometry::Type geom, int p) const;
    virtual const int* GetDofOrdering(Geometry::Type geom, int p,
                                      int orientation) const;
 
    virtual const char* Name() const { return h1_name; }
+   virtual int GetContType() const { return CONTINUOUS; }
    //FiniteElementCollection* GetTraceCollection() const;
-=======
-   virtual const FiniteElement *FiniteElementForGeometry(
-      Geometry::Type GeomType) const
-   { return H1_Elements[GeomType]; }
-   virtual int DofForGeometry(Geometry::Type GeomType) const
-   { return H1_dof[GeomType]; }
-   virtual const int *DofOrderForOrientation(Geometry::Type GeomType,
-                                             int Or) const;
-   virtual const char *Name() const { return h1_name; }
-   virtual int GetContType() const { return CONTINUOUS; }
-   FiniteElementCollection *GetTraceCollection() const;
->>>>>>> 7e45098a
 
    int GetBasisType() const { return b_type; }
 
@@ -229,14 +208,9 @@
    virtual ~H1_FECollection();
 };
 
-<<<<<<< HEAD
 #if 0
-/** Arbitrary order H1-conforming (continuous) finite elements with positive
-    basis functions. */
-=======
 /** @brief Arbitrary order H1-conforming (continuous) finite elements with
     positive basis functions. */
->>>>>>> 7e45098a
 class H1Pos_FECollection : public H1_FECollection
 {
 public:
@@ -294,21 +268,13 @@
 
    virtual const char *Name() const { return d_name; }
 
-<<<<<<< HEAD
-//   virtual const FiniteElement *TraceFiniteElementForGeometry(
-//      Geometry::Type GeomType) const
-//   {
-//      return Tr_Elements[GeomType];
-//   }
-=======
-   virtual int GetContType() const { return DISCONTINUOUS; }
-
-   virtual const FiniteElement *TraceFiniteElementForGeometry(
+   virtual int GetContType() const { return DISCONTINUOUS; }
+
+   /*virtual const FiniteElement *TraceFiniteElementForGeometry(
       Geometry::Type GeomType) const
    {
       return Tr_Elements[GeomType];
-   }
->>>>>>> 7e45098a
+   }*/
 
    int GetBasisType() const { return b_type; }
 
@@ -474,12 +440,8 @@
    virtual ~NURBSFECollection();
 };
 
-<<<<<<< HEAD
-/// Piecewise-(bi)linear continuous finite elements.
-=======
 
 /// Piecewise-(bi/tri)linear continuous finite elements.
->>>>>>> 7e45098a
 class LinearFECollection : public FiniteElementCollection
 {
 private:
