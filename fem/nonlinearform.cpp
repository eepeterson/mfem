--- conflicted
+++ resolved
@@ -28,7 +28,7 @@
          // This is the default behavior.
          break;
       case AssemblyLevel::PARTIAL:
-         ext = new PANonlinearForm(this);
+         ext = new PANonlinearFormExtension(this);
          break;
       default:
          mfem_error("Unknown assembly level for this form.");
@@ -285,18 +285,11 @@
       if (Serial())
       {
          Operator *Gop;
-<<<<<<< HEAD
-         if (cP) { hGrad.Reset(new RAPOperator(*cP, grad, *cP)); }
          hGrad.Ptr()->Operator::FormSystemOperator(ess_tdof_list, Gop);
          hGrad.Reset(Gop);
       }
-=======
-         hGrad.Ptr()->Operator::FormSystemOperator(ess_tdof_list, Gop);
-         hGrad.Reset(Gop);
-      }
       // In parallel, the rest of the construction (RAP+constraints) is done
       // by ParNonlinearForm::GetGradient.
->>>>>>> 5b627c44
       return *hGrad.Ptr();
    }
 
@@ -459,40 +452,12 @@
 
 void NonlinearForm::Setup()
 {
-<<<<<<< HEAD
-   if (ext) { return ext->Setup(); }
-}
-
-void NonlinearForm::AssembleGradientDiagonal(Vector &diag) const
-{
-   if (ext)
-   {
-      MFEM_ASSERT(diag.Size() == fes->GetTrueVSize(),
-                  "Vector for holding diagonal has wrong size!");
-      const Operator *P = fes->GetProlongationMatrix();
-      if (!IsIdentityProlongation(P))
-      {
-         Vector local_diag(P->Height());
-         ext->AssembleGradientDiagonal(local_diag);
-         P->MultTranspose(local_diag, diag);
-      }
-      else
-      {
-         ext->AssembleGradientDiagonal(diag);
-      }
-   }
-   else
-   {
-      MFEM_ABORT("Not implemented. Can be obtained through GetGradient().");
-   }
-=======
    if (ext) { ext->Assemble(); }
 }
 
 void NonlinearForm::SetupGradient()
 {
    if (ext) { ext->AssembleGradient(); }
->>>>>>> 5b627c44
 }
 
 NonlinearForm::~NonlinearForm()
