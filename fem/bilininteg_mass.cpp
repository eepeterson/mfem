--- conflicted
+++ resolved
@@ -999,15 +999,7 @@
                {
                   u[qz] += DQQ[dz][qy][qx] * B[qz][dz];
                }
-<<<<<<< HEAD
-            }
-            MFEM_UNROLL(Q1D)
-            for (int qz = 0; qz < Q1D; qz++)
-            {
-               QQQ[qz][qy][qx] = u[qz] * op(qx,qy,qz,e);
-=======
                QQQ[qz][qy][qx] = u * d(qx,qy,qz,e);
->>>>>>> 248debb3
             }
          }
       }
@@ -1132,63 +1124,40 @@
    {
       switch (id)
       {
-<<<<<<< HEAD
-         case 0x22: return SmemPAMassApply2D<2,2,16>(NE, B, Bt, op, x, y);
-         case 0x24: return SmemPAMassApply2D<2,4,16>(NE, B, Bt, op, x, y);
-         case 0x33: return SmemPAMassApply2D<3,3,16>(NE, B, Bt, op, x, y);
-         case 0x34: return SmemPAMassApply2D<3,4,16>(NE, B, Bt, op, x, y);
-         case 0x36: return SmemPAMassApply2D<3,6,16>(NE, B, Bt, op, x, y);
-         case 0x44: return SmemPAMassApply2D<4,4,8>(NE, B, Bt, op, x, y);
-         case 0x46: return SmemPAMassApply2D<4,6,4>(NE, B, Bt, op, x, y);
-         case 0x48: return SmemPAMassApply2D<4,8,4>(NE, B, Bt, op, x, y);
-         case 0x55: return SmemPAMassApply2D<5,5,8>(NE, B, Bt, op, x, y);
-         case 0x58: return SmemPAMassApply2D<5,8,2>(NE, B, Bt, op, x, y);
-         case 0x66: return SmemPAMassApply2D<6,6,4>(NE, B, Bt, op, x, y);
-         case 0x77: return SmemPAMassApply2D<7,7,4>(NE, B, Bt, op, x, y);
-         case 0x88: return SmemPAMassApply2D<8,8,2>(NE, B, Bt, op, x, y);
-         case 0x99: return SmemPAMassApply2D<9,9,2>(NE, B, Bt, op, x, y);
-         default:   return PAMassApply2D(NE, B, Bt, op, x, y, D1D, Q1D);
-=======
          case 0x22: return SmemPAMassApply2D<2,2,16>(NE,B,Bt,D,X,Y);
+         case 0x24: return SmemPAMassApply2D<2,4,16>(NE,B,Bt,D,X,Y);
          case 0x33: return SmemPAMassApply2D<3,3,16>(NE,B,Bt,D,X,Y);
+         case 0x34: return SmemPAMassApply2D<3,4,16>(NE,B,Bt,D,X,Y);
+         case 0x36: return SmemPAMassApply2D<3,6,16>(NE,B,Bt,D,X,Y);
          case 0x44: return SmemPAMassApply2D<4,4,8>(NE,B,Bt,D,X,Y);
+         case 0x48: return SmemPAMassApply2D<4,8,4>(NE,B,Bt,D,X,Y);
          case 0x55: return SmemPAMassApply2D<5,5,8>(NE,B,Bt,D,X,Y);
+         case 0x58: return SmemPAMassApply2D<5,8,2>(NE,B,Bt,D,X,Y);
          case 0x66: return SmemPAMassApply2D<6,6,4>(NE,B,Bt,D,X,Y);
          case 0x77: return SmemPAMassApply2D<7,7,4>(NE,B,Bt,D,X,Y);
          case 0x88: return SmemPAMassApply2D<8,8,2>(NE,B,Bt,D,X,Y);
          case 0x99: return SmemPAMassApply2D<9,9,2>(NE,B,Bt,D,X,Y);
          default:   return PAMassApply2D(NE,B,Bt,D,X,Y,D1D,Q1D);
->>>>>>> 248debb3
       }
    }
    else if (dim == 3)
    {
       switch (id)
       {
-<<<<<<< HEAD
-         case 0x23: return SmemPAMassApply3D<2,3>(NE, B, Bt, op, x, y);
-         case 0x24: return SmemPAMassApply3D<2,4>(NE, B, Bt, op, x, y);
-         case 0x34: return SmemPAMassApply3D<3,4>(NE, B, Bt, op, x, y);
-         case 0x36: return SmemPAMassApply3D<3,6>(NE, B, Bt, op, x, y);
-         case 0x45: return SmemPAMassApply3D<4,5>(NE, B, Bt, op, x, y);
-         case 0x46: return SmemPAMassApply3D<4,6>(NE, B, Bt, op, x, y);
-         case 0x48: return SmemPAMassApply3D<4,8>(NE, B, Bt, op, x, y);
-         case 0x56: return SmemPAMassApply3D<5,6>(NE, B, Bt, op, x, y);
-         case 0x58: return SmemPAMassApply3D<5,8>(NE, B, Bt, op, x, y);
-         case 0x67: return SmemPAMassApply3D<6,7>(NE, B, Bt, op, x, y);
-         case 0x78: return SmemPAMassApply3D<7,8>(NE, B, Bt, op, x, y);
-         case 0x89: return SmemPAMassApply3D<8,9>(NE, B, Bt, op, x, y);
-         case 0x9A: return SmemPAMassApply3D<9,10>(NE, B, Bt, op, x, y);
-=======
          case 0x23: return SmemPAMassApply3D<2,3>(NE,B,Bt,D,X,Y);
+         case 0x24: return SmemPAMassApply3D<2,4>(NE,B,Bt,D,X,Y);
          case 0x34: return SmemPAMassApply3D<3,4>(NE,B,Bt,D,X,Y);
+         case 0x36: return SmemPAMassApply3D<3,6>(NE,B,Bt,D,X,Y);
          case 0x45: return SmemPAMassApply3D<4,5>(NE,B,Bt,D,X,Y);
+         case 0x46: return SmemPAMassApply3D<4,6>(NE,B,Bt,D,X,Y);
+         case 0x48: return SmemPAMassApply3D<4,8>(NE,B,Bt,D,X,Y);
          case 0x56: return SmemPAMassApply3D<5,6>(NE,B,Bt,D,X,Y);
+         case 0x58: return SmemPAMassApply3D<5,8>(NE,B,Bt,D,X,Y);
          case 0x67: return SmemPAMassApply3D<6,7>(NE,B,Bt,D,X,Y);
          case 0x78: return SmemPAMassApply3D<7,8>(NE,B,Bt,D,X,Y);
          case 0x89: return SmemPAMassApply3D<8,9>(NE,B,Bt,D,X,Y);
+         case 0x9A: return SmemPAMassApply3D<9,10>(NE,B,Bt,D,X,Y);
          default:   return PAMassApply3D(NE,B,Bt,D,X,Y,D1D,Q1D);
->>>>>>> 248debb3
       }
    }
    mfem::out << "Unknown kernel 0x" << std::hex << id << std::endl;
