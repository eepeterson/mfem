--- conflicted
+++ resolved
@@ -117,26 +117,15 @@
    if (dim==3)
    {
       const int NE = ne;
-<<<<<<< HEAD
-      const int NQ = nq;
+      const int Q1D = quad1D;
       const bool const_c = coeff->Size() == 1;
-      auto W = ir->GetWeights().Read();
-      auto J = Reshape(geom->J.Read(), NQ,3,3,NE);
-      auto C =
-         const_c ? Reshape(coeff->Read(), 1,1) : Reshape(coeff->Read(), NQ,NE);
-      auto v = Reshape(pa_data.Write(), NQ,NE);
-      MFEM_FORALL(e, NE,
-=======
-      const int Q1D = quad1D;
-      const bool const_c = coeff.Size() == 1;
       const auto W = Reshape(ir->GetWeights().Read(),Q1D,Q1D,Q1D);
       const auto J = Reshape(geom->J.Read(), Q1D,Q1D,Q1D,3,3,NE);
       const auto C = const_c ?
-                     Reshape(coeff.Read(), 1,1,1,1) :
-                     Reshape(coeff.Read(), Q1D,Q1D,Q1D,NE);
+                     Reshape(coeff->Read(), 1,1,1,1) :
+                     Reshape(coeff->Read(), Q1D,Q1D,Q1D,NE);
       auto V = Reshape(pa_data.Write(), Q1D,Q1D,Q1D,NE);
       MFEM_FORALL_3D(e, NE, Q1D, Q1D, Q1D,
->>>>>>> bffaf743
       {
          MFEM_FOREACH_THREAD(qx,x,Q1D)
          {
