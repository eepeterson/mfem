--- conflicted
+++ resolved
@@ -905,18 +905,6 @@
    /// Return the factor in front of the second term in the linear combination
    double GetBeta() const { return beta; }
 
-   void SetACoef(Coefficient &A) { a = &A; }
-   Coefficient * GetACoef() const { return a; }
-
-   void SetBCoef(Coefficient &B) { b = &B; }
-   Coefficient * GetBCoef() const { return b; }
-
-   void SetAlpha(double _alpha) { alpha = _alpha; }
-   double GetAlpha() const { return alpha; }
-
-   void SetBeta(double _beta) { beta = _beta; }
-   double GetBeta() const { return beta; }
-
    /// Evaluate the coefficient at @a ip.
    virtual double Eval(ElementTransformation &T,
                        const IntegrationPoint &ip)
@@ -936,22 +924,6 @@
    Coefficient * b;
 
 public:
-<<<<<<< HEAD
-   ProductCoefficient(double A, Coefficient &B)
-      : aConst(A), a(NULL), b(&B) { }
-
-   /// Construct with the two coefficients.  Result is A * B.
-   ProductCoefficient(Coefficient &A, Coefficient &B)
-      : aConst(0.0), a(&A), b(&B) { }
-
-   void SetAConst(double A) { a = NULL; aConst = A; }
-   double GetAConst() const { return aConst; }
-
-   void SetACoef(Coefficient &A) { a = &A; }
-   Coefficient * GetACoef() const { return a; }
-
-   void SetBCoef(Coefficient &B) { b = &B; }
-=======
    /// Constructor with one coefficient.  Result is A * B.
    ProductCoefficient(double A, Coefficient &B)
       : aConst(A), a(NULL), b(&B) { }
@@ -973,7 +945,6 @@
    /// Reset the second term in the product
    void SetBCoef(Coefficient &B) { b = &B; }
    /// Return the second term in the product
->>>>>>> ba51fe2c
    Coefficient * GetBCoef() const { return b; }
 
    /// Evaluate the coefficient at @a ip.
@@ -982,38 +953,17 @@
    { return ((a == NULL ) ? aConst : a->Eval(T, ip) ) * b->Eval(T, ip); }
 };
 
-<<<<<<< HEAD
-/// Scalar coefficient defined as the ratio of two scalar coefficients
-=======
 /** Scalar coefficient defined as the ratio of two scalars where one or both
     scalars are scalar coefficients. */
->>>>>>> ba51fe2c
 class RatioCoefficient : public Coefficient
 {
 private:
    double aConst;
-<<<<<<< HEAD
-=======
    double bConst;
->>>>>>> ba51fe2c
    Coefficient * a;
    Coefficient * b;
 
 public:
-<<<<<<< HEAD
-   RatioCoefficient(double A, Coefficient &B)
-      : aConst(A), a(NULL), b(&B) { }
-   RatioCoefficient(Coefficient &A, Coefficient &B)
-      : aConst(0.0), a(&A), b(&B) { }
-
-   void SetAConst(double A) { a = NULL; aConst = A; }
-   double GetAConst() const { return aConst; }
-
-   void SetACoef(Coefficient &A) { a = &A; }
-   Coefficient * GetACoef() const { return a; }
-
-   void SetBCoef(Coefficient &B) { b = &B; }
-=======
    /** Initialize a coefficient which returns A / B where @a A is a
        constant and @a B is a scalar coefficient */
    RatioCoefficient(double A, Coefficient &B)
@@ -1045,21 +995,16 @@
    /// Reset the denominator in the ratio
    void SetBCoef(Coefficient &B) { b = &B; }
    /// Return the denominator of the ratio
->>>>>>> ba51fe2c
    Coefficient * GetBCoef() const { return b; }
 
    /// Evaluate the coefficient
    virtual double Eval(ElementTransformation &T,
                        const IntegrationPoint &ip)
-<<<<<<< HEAD
-   { return ((a == NULL ) ? aConst : a->Eval(T, ip) ) / b->Eval(T, ip); }
-=======
    {
       double den = (b == NULL ) ? bConst : b->Eval(T, ip);
       MFEM_ASSERT(den != 0.0, "Division by zero in RatioCoefficient");
       return ((a == NULL ) ? aConst : a->Eval(T, ip) ) / den;
    }
->>>>>>> ba51fe2c
 };
 
 /// Scalar coefficient defined as a scalar raised to a power
@@ -1075,12 +1020,6 @@
    PowerCoefficient(Coefficient &A, double _p)
       : a(&A), p(_p) { }
 
-<<<<<<< HEAD
-   void SetACoef(Coefficient &A) { a = &A; }
-   Coefficient * GetACoef() const { return a; }
-
-   void SetExponent(double _p) { p = _p; }
-=======
    /// Reset the base coefficient
    void SetACoef(Coefficient &A) { a = &A; }
    /// Return the base coefficient
@@ -1089,7 +1028,6 @@
    /// Reset the exponent
    void SetExponent(double _p) { p = _p; }
    /// Return the exponent
->>>>>>> ba51fe2c
    double GetExponent() const { return p; }
 
    /// Evaluate the coefficient at @a ip.
@@ -1098,31 +1036,6 @@
    { return pow(a->Eval(T, ip), p); }
 };
 
-/// Coefficient which returns (k*x) or func(k*x) where k is a vector
-class PhaseCoefficient : public Coefficient
-{
-private:
-   double(*func_)(double);
-   VectorCoefficient * k_;
-   mutable Vector kVec_;
-
-public:
-   PhaseCoefficient(Vector & k, double(*func)(double) = NULL)
-      : func_(func), k_(NULL), kVec_(k) {}
-
-   PhaseCoefficient(VectorCoefficient & k, double(*func)(double) = NULL)
-      : func_(func), k_(&k), kVec_(k.GetVDim()) {}
-
-   double Eval(ElementTransformation &T,
-               const IntegrationPoint &ip)
-   {
-      double x[3];
-      Vector transip(x, 3);
-      T.Transform(ip, transip);
-      if (k_) { k_->Eval(kVec_, T, ip); }
-      return (func_) ? (*func_)(kVec_ * transip) : (kVec_ * transip);
-   }
-};
 
 /// Scalar coefficient defined as the inner product of two vector coefficients
 class InnerProductCoefficient : public Coefficient
@@ -1137,12 +1050,6 @@
    /// Construct with the two vector coefficients.  Result is \f$ A \cdot B \f$.
    InnerProductCoefficient(VectorCoefficient &A, VectorCoefficient &B);
 
-<<<<<<< HEAD
-   void SetACoef(VectorCoefficient &A) { a = &A; }
-   VectorCoefficient * GetACoef() const { return a; }
-
-   void SetBCoef(VectorCoefficient &B) { b = &B; }
-=======
    /// Reset the first vector in the inner product
    void SetACoef(VectorCoefficient &A) { a = &A; }
    /// Return the first vector coefficient in the inner product
@@ -1151,7 +1058,6 @@
    /// Reset the second vector in the inner product
    void SetBCoef(VectorCoefficient &B) { b = &B; }
    /// Return the second vector coefficient in the inner product
->>>>>>> ba51fe2c
    VectorCoefficient * GetBCoef() const { return b; }
 
    /// Evaluate the coefficient at @a ip.
@@ -1173,12 +1079,6 @@
    /// Constructor with two vector coefficients.  Result is \f$ A_x B_y - A_y * B_x; \f$.
    VectorRotProductCoefficient(VectorCoefficient &A, VectorCoefficient &B);
 
-<<<<<<< HEAD
-   void SetACoef(VectorCoefficient &A) { a = &A; }
-   VectorCoefficient * GetACoef() const { return a; }
-
-   void SetBCoef(VectorCoefficient &B) { b = &B; }
-=======
    /// Reset the first vector in the product
    void SetACoef(VectorCoefficient &A) { a = &A; }
    /// Return the first vector of the product
@@ -1187,7 +1087,6 @@
    /// Reset the second vector in the product
    void SetBCoef(VectorCoefficient &B) { b = &B; }
    /// Return the second vector of the product
->>>>>>> ba51fe2c
    VectorCoefficient * GetBCoef() const { return b; }
 
    /// Evaluate the coefficient at @a ip.
@@ -1207,13 +1106,9 @@
    /// Construct with the matrix.
    DeterminantCoefficient(MatrixCoefficient &A);
 
-<<<<<<< HEAD
-   void SetACoef(MatrixCoefficient &A) { a = &A; }
-=======
    /// Reset the matrix coefficient
    void SetACoef(MatrixCoefficient &A) { a = &A; }
    /// Return the matrix coefficient
->>>>>>> ba51fe2c
    MatrixCoefficient * GetACoef() const { return a; }
 
    /// Evaluate the determinant coefficient at @a ip.
@@ -1237,42 +1132,9 @@
    double alpha;
    double beta;
 
-public:
-<<<<<<< HEAD
-   // To be used with the various "Set" methods
-   VectorSumCoefficient(int dim);
-
-   /// Construct with the two vector coefficients.  Result is _alpha * A + _beta * B.
-   VectorSumCoefficient(VectorCoefficient &A, VectorCoefficient &B,
-                        double _alpha = 1.0, double _beta = 1.0);
-
-   // Result is _alpha * _A + _beta * _B
-   VectorSumCoefficient(VectorCoefficient &_A, VectorCoefficient &_B,
-                        Coefficient &_alpha, Coefficient &_beta);
-
-   void SetACoef(VectorCoefficient &A) { ACoef = &A; }
-   VectorCoefficient * GetACoef() const { return ACoef; }
-
-   void SetBCoef(VectorCoefficient &B) { BCoef = &B; }
-   VectorCoefficient * GetBCoef() const { return BCoef; }
-
-   void SetAlphaCoef(Coefficient &A) { alphaCoef = &A; }
-   Coefficient * GetAlphaCoef() const { return alphaCoef; }
-
-   void SetBetaCoef(Coefficient &B) { betaCoef = &B; }
-   Coefficient * GetBetaCoef() const { return betaCoef; }
-
-   void SetA(const Vector &_A) { A = _A; ACoef = NULL; }
-   const Vector & GetA() const { return A; }
-
-   void SetB(const Vector &_B) { B = _B; BCoef = NULL; }
-   const Vector & GetB() const { return B; }
-
-   void SetAlpha(double _alpha) { alpha = _alpha; alphaCoef = NULL; }
-   double GetAlpha() const { return alpha; }
-
-   void SetBeta(double _beta) { beta = _beta; betaCoef = NULL; }
-=======
+   mutable Vector va;
+
+public:
    /** Constructor with no coefficients.
        To be used with the various "Set" methods */
    VectorSumCoefficient(int dim);
@@ -1325,7 +1187,6 @@
    /// Reset the factor in front of the second vector coefficient as a constant
    void SetBeta(double _beta) { beta = _beta; betaCoef = NULL; }
    /// Return the factor in front of the second vector coefficient
->>>>>>> ba51fe2c
    double GetBeta() const { return beta; }
 
    /// Evaluate the coefficient at @a ip.
@@ -1343,20 +1204,6 @@
    VectorCoefficient * b;
 
 public:
-<<<<<<< HEAD
-   ScalarVectorProductCoefficient(double A, VectorCoefficient &B);
-
-   /// Construct with the two coefficients.  Result is A * B.
-   ScalarVectorProductCoefficient(Coefficient &A, VectorCoefficient &B);
-
-   void SetAConst(double A) { a = NULL; aConst = A; }
-   double GetAConst() const { return aConst; }
-
-   void SetACoef(Coefficient &A) { a = &A; }
-   Coefficient * GetACoef() const { return a; }
-
-   void SetBCoef(VectorCoefficient &B) { b = &B; }
-=======
    /// Constructor with constant and vector coefficient.  Result is A * B.
    ScalarVectorProductCoefficient(double A, VectorCoefficient &B);
 
@@ -1376,16 +1223,12 @@
    /// Reset the vector factor
    void SetBCoef(VectorCoefficient &B) { b = &B; }
    /// Return the vector factor
->>>>>>> ba51fe2c
    VectorCoefficient * GetBCoef() const { return b; }
 
    /// Evaluate the coefficient at @a ip.
    virtual void Eval(Vector &V, ElementTransformation &T,
                      const IntegrationPoint &ip);
-<<<<<<< HEAD
-=======
    using VectorCoefficient::Eval;
->>>>>>> ba51fe2c
 };
 
 /// Vector coefficient defined as a normalized vector field (returns v/|v|)
@@ -1397,11 +1240,6 @@
    double tol;
 
 public:
-<<<<<<< HEAD
-   NormalizedVectorCoefficient(VectorCoefficient &A, double tol = 1e-6);
-
-   void SetACoef(VectorCoefficient &A) { a = &A; }
-=======
    /** @brief Return a vector normalized to a length of one
 
        This class evaluates the vector coefficient @a A and, if |A| > @a tol,
@@ -1413,7 +1251,6 @@
    /// Reset the vector coefficient
    void SetACoef(VectorCoefficient &A) { a = &A; }
    /// Return the vector coefficient
->>>>>>> ba51fe2c
    VectorCoefficient * GetACoef() const { return a; }
 
    /// Evaluate the coefficient at @a ip.
@@ -1436,12 +1273,6 @@
    /// Construct with the two coefficients.  Result is A x B.
    VectorCrossProductCoefficient(VectorCoefficient &A, VectorCoefficient &B);
 
-<<<<<<< HEAD
-   void SetACoef(VectorCoefficient &A) { a = &A; }
-   VectorCoefficient * GetACoef() const { return a; }
-
-   void SetBCoef(VectorCoefficient &B) { b = &B; }
-=======
    /// Reset the first term in the product
    void SetACoef(VectorCoefficient &A) { a = &A; }
    /// Return the first term in the product
@@ -1450,7 +1281,6 @@
    /// Reset the second term in the product
    void SetBCoef(VectorCoefficient &B) { b = &B; }
    /// Return the second term in the product
->>>>>>> ba51fe2c
    VectorCoefficient * GetBCoef() const { return b; }
 
    /// Evaluate the coefficient at @a ip.
@@ -1484,12 +1314,6 @@
    /// Return the vector coefficient
    VectorCoefficient * GetBCoef() const { return b; }
 
-   void SetACoef(MatrixCoefficient &A) { a = &A; }
-   MatrixCoefficient * GetACoef() const { return a; }
-
-   void SetBCoef(VectorCoefficient &B) { b = &B; }
-   VectorCoefficient * GetBCoef() const { return b; }
-
    /// Evaluate the vector coefficient at @a ip.
    virtual void Eval(Vector &V, ElementTransformation &T,
                      const IntegrationPoint &ip);
@@ -1532,18 +1356,6 @@
    MatrixSumCoefficient(MatrixCoefficient &A, MatrixCoefficient &B,
                         double _alpha = 1.0, double _beta = 1.0);
 
-<<<<<<< HEAD
-   void SetACoef(MatrixCoefficient &A) { a = &A; }
-   MatrixCoefficient * GetACoef() const { return a; }
-
-   void SetBCoef(MatrixCoefficient &B) { b = &B; }
-   MatrixCoefficient * GetBCoef() const { return b; }
-
-   void SetAlpha(double _alpha) { alpha = _alpha; }
-   double GetAlpha() const { return alpha; }
-
-   void SetBeta(double _beta) { beta = _beta; }
-=======
    /// Reset the first matrix coefficient
    void SetACoef(MatrixCoefficient &A) { a = &A; }
    /// Return the first matrix coefficient
@@ -1562,7 +1374,6 @@
    /// Reset the factor in front of the second matrix coefficient
    void SetBeta(double _beta) { beta = _beta; }
    /// Return the factor in front of the second matrix coefficient
->>>>>>> ba51fe2c
    double GetBeta() const { return beta; }
 
    /// Evaluate the matrix coefficient at @a ip.
@@ -1580,20 +1391,6 @@
    MatrixCoefficient * b;
 
 public:
-<<<<<<< HEAD
-   ScalarMatrixProductCoefficient(double A, MatrixCoefficient &B);
-
-   /// Construct with the two coefficients.  Result is A*B.
-   ScalarMatrixProductCoefficient(Coefficient &A, MatrixCoefficient &B);
-
-   void SetAConst(double A) { a = NULL; aConst = A; }
-   double GetAConst() const { return aConst; }
-
-   void SetACoef(Coefficient &A) { a = &A; }
-   Coefficient * GetACoef() const { return a; }
-
-   void SetBCoef(MatrixCoefficient &B) { b = &B; }
-=======
    /// Constructor with one coefficient.  Result is A*B.
    ScalarMatrixProductCoefficient(double A, MatrixCoefficient &B);
 
@@ -1613,7 +1410,6 @@
    /// Reset the matrix factor
    void SetBCoef(MatrixCoefficient &B) { b = &B; }
    /// Return the matrix factor
->>>>>>> ba51fe2c
    MatrixCoefficient * GetBCoef() const { return b; }
 
    /// Evaluate the matrix coefficient at @a ip.
@@ -1631,13 +1427,9 @@
    /// Construct with the matrix coefficient.  Result is \f$ A^T \f$.
    TransposeMatrixCoefficient(MatrixCoefficient &A);
 
-<<<<<<< HEAD
-   void SetACoef(MatrixCoefficient &A) { a = &A; }
-=======
    /// Reset the matrix coefficient
    void SetACoef(MatrixCoefficient &A) { a = &A; }
    /// Return the matrix coefficient
->>>>>>> ba51fe2c
    MatrixCoefficient * GetACoef() const { return a; }
 
    /// Evaluate the matrix coefficient at @a ip.
@@ -1655,13 +1447,9 @@
    /// Construct with the matrix coefficient.  Result is \f$ A^{-1} \f$.
    InverseMatrixCoefficient(MatrixCoefficient &A);
 
-<<<<<<< HEAD
-   void SetACoef(MatrixCoefficient &A) { a = &A; }
-=======
    /// Reset the matrix coefficient
    void SetACoef(MatrixCoefficient &A) { a = &A; }
    /// Return the matrix coefficient
->>>>>>> ba51fe2c
    MatrixCoefficient * GetACoef() const { return a; }
 
    /// Evaluate the matrix coefficient at @a ip.
@@ -1683,37 +1471,6 @@
    /// Construct with two vector coefficients.  Result is \f$ A B^T \f$.
    OuterProductCoefficient(VectorCoefficient &A, VectorCoefficient &B);
 
-<<<<<<< HEAD
-   void SetACoef(VectorCoefficient &A) { a = &A; }
-   VectorCoefficient * GetACoef() const { return a; }
-
-   void SetBCoef(VectorCoefficient &B) { b = &B; }
-   VectorCoefficient * GetBCoef() const { return b; }
-
-   /// Evaluate the matrix coefficient at @a ip.
-   virtual void Eval(DenseMatrix &M, ElementTransformation &T,
-                     const IntegrationPoint &ip);
-};
-
-/// Matrix coefficient defined as -a k x k x, for a vector k and scalar a
-class CrossCrossCoefficient : public MatrixCoefficient
-{
-private:
-   Coefficient * a;
-   VectorCoefficient * k;
-
-   mutable Vector vk;
-
-public:
-   CrossCrossCoefficient(Coefficient &A, VectorCoefficient &K);
-
-   void SetACoef(Coefficient &A) { a = &A; }
-   Coefficient * GetACoef() const { return a; }
-
-   void SetKCoef(VectorCoefficient &K) { k = &K; }
-   VectorCoefficient * GetKCoef() const { return k; }
-
-=======
    /// Reset the first vector in the outer product
    void SetACoef(VectorCoefficient &A) { a = &A; }
    /// Return the first vector coefficient in the outer product
@@ -1724,7 +1481,6 @@
    /// Return the second vector coefficient in the outer product
    VectorCoefficient * GetBCoef() const { return b; }
 
->>>>>>> ba51fe2c
    /// Evaluate the matrix coefficient at @a ip.
    virtual void Eval(DenseMatrix &M, ElementTransformation &T,
                      const IntegrationPoint &ip);
