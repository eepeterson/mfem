--- conflicted
+++ resolved
@@ -440,12 +440,8 @@
    {
       if (marker[i]) { num_marked++; }
    }
-<<<<<<< HEAD
-   list.DeleteAll();
-=======
    list.SetSize(0);
    list.HostWrite();
->>>>>>> 4645f97f
    list.Reserve(num_marked);
    for (int i = 0; i < marker.Size(); i++)
    {
