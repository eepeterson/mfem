--- conflicted
+++ resolved
@@ -422,11 +422,7 @@
 set(MFEM_TPLS MPI_CXX OPENMP HYPRE BLAS LAPACK SuperLUDist METIS SuiteSparse SUNDIALS PETSC
     SLEPC MESQUITE MUMPS STRUMPACK AXOM CONDUIT Ginkgo GNUTLS GSLIB NETCDF
     MPFR PUMI HIOP POSIXCLOCKS MFEMBacktrace ZLIB OCCA CEED RAJA UMPIRE ADIOS2
-<<<<<<< HEAD
-    CUSPARSE MKL_CPARDISO AMGX PARELAG)
-=======
-    CUSPARSE MKL_CPARDISO AMGX CALIPER)
->>>>>>> 5dda4c89
+    CUSPARSE MKL_CPARDISO AMGX CALIPER PARELAG)
 # Add all *_FOUND libraries in the variable TPL_LIBRARIES.
 set(TPL_LIBRARIES "")
 set(TPL_INCLUDE_DIRS "")
