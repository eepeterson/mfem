// Copyright (c) 2010-2021, Lawrence Livermore National Security, LLC. Produced
// at the Lawrence Livermore National Laboratory. All Rights reserved. See files
// LICENSE and NOTICE for details. LLNL-CODE-806117.
//
// This file is part of the MFEM library. For more information and source code
// availability visit https://mfem.org.
//
// MFEM is free software; you can redistribute it and/or modify it under the
// terms of the BSD-3 license. We welcome feedback and contributions, see file
// CONTRIBUTING.md for details.
//
//            --------------------------------------------------
//            Mesh Optimizer Miniapp: Optimize high-order meshes
//            --------------------------------------------------
//
// This miniapp performs mesh optimization using the Target-Matrix Optimization
// Paradigm (TMOP) by P.Knupp et al., and a global variational minimization
// approach. It minimizes the quantity sum_T int_T mu(J(x)), where T are the
// target (ideal) elements, J is the Jacobian of the transformation from the
// target to the physical element, and mu is the mesh quality metric. This
// metric can measure shape, size or alignment of the region around each
// quadrature point. The combination of targets & quality metrics is used to
// optimize the physical node positions, i.e., they must be as close as possible
// to the shape / size / alignment of their targets. This code also demonstrates
// a possible use of nonlinear operators (the class TMOP_QualityMetric, defining
// mu(J), and the class TMOP_Integrator, defining int mu(J)), as well as their
// coupling to Newton methods for solving minimization problems. Note that the
// utilized Newton methods are oriented towards avoiding invalid meshes with
// negative Jacobian determinants. Each Newton step requires the inversion of a
// Jacobian matrix, which is done through an inner linear solver.
//
// Compile with: make mesh-optimizer
//
// Sample runs:
//   Adapted analytic shape:
//     mesh-optimizer -m square01.mesh -o 2 -rs 2 -mid 2 -tid 4 -ni 200 -bnd -qt 1 -qo 8
//   Adapted analytic size+orientation:
//     mesh-optimizer -m square01.mesh -o 2 -rs 2 -mid 14 -tid 4 -ni 100 -bnd -qt 1 -qo 8 -fd
//   Adapted analytic shape+orientation:
//     mesh-optimizer -m square01.mesh -o 2 -rs 2 -mid 85 -tid 4 -ni 100 -bnd -qt 1 -qo 8 -fd
//
//   Adapted analytc shape with hr-adaptivity:
//     mesh-optimizer -m square01.mesh -o 2 -rs 0 -tid 4 -ni 50 -ls 2 -li 20 -bnd -qt 1 -qo 8 -hmid 55 -mid 7 -ht 1 -hr
//     mesh-optimizer -m square01.mesh -o 2 -rs 0 -tid 4 -ni 50 -ls 2 -li 20 -bnd -qt 1 -qo 8 -hmid 55 -mid 7 -ht 2 -hr
//     mesh-optimizer -m square01.mesh -o 2 -rs 0 -tid 4 -ni 50 -ls 2 -li 20 -bnd -qt 1 -qo 8 -hmid 2 -mid 2 -ht 3 -hr
//
//   Adapted discrete size:
//     mesh-optimizer -m square01.mesh -o 2 -rs 2 -mid 80 -tid 5 -ni 50 -qo 4 -nor
//   Adapted discrete size 3D with PA:
//     mesh-optimizer -m cube.mesh -o 2 -rs 2 -mid 321 -tid 5 -ls 3 -nor -pa
//   Adapted discrete size 3D with PA on device (requires CUDA).
//   * mesh-optimizer -m cube.mesh -o 3 -rs 3 -mid 321 -tid 5 -ls 3 -nor -lc 0.1 -pa -d cuda
//   Adapted discrete size; explicit combo of metrics; mixed tri/quad mesh:
//     mesh-optimizer -m ../../data/square-mixed.mesh -o 2 -rs 2 -mid 2 -tid 5 -ni 200 -bnd -qo 6 -cmb 2 -nor
//   Adapted discrete size+aspect_ratio:
//     mesh-optimizer -m square01.mesh -o 2 -rs 2 -mid 7 -tid 6 -ni 100
//     mesh-optimizer -m square01.mesh -o 2 -rs 2 -mid 7 -tid 6 -ni 100 -qo 6 -ex -st 1 -nor
//   Adapted discrete size+orientation (requires GSLIB):
//   * mesh-optimizer -m square01.mesh -o 2 -rs 2 -mid 36 -tid 8 -qo 4 -fd -ae 1 -nor
//   Adapted discrete aspect-ratio+orientation (requires GSLIB):
//   * mesh-optimizer -m square01.mesh -o 2 -rs 2 -mid 85 -tid 8 -ni 10 -bnd -qt 1 -qo 8 -fd -ae 1
//   Adapted discrete aspect ratio (3D):
//     mesh-optimizer -m cube.mesh -o 2 -rs 2 -mid 302 -tid 7 -ni 20 -bnd -qt 1 -qo 8
//
//   Adaptive limiting:
//     mesh-optimizer -m stretched2D.mesh -o 2 -mid 2 -tid 1 -ni 50 -qo 5 -nor -vl 1 -alc 0.5
//   Adaptive limiting through the L-BFGS solver:
//     mesh-optimizer -m stretched2D.mesh -o 2 -mid 2 -tid 1 -ni 400 -qo 5 -nor -vl 1 -alc 0.5 -st 1
//   Adaptive limiting through FD (requires GSLIB):
//   * mesh-optimizer -m stretched2D.mesh -o 2 -mid 2 -tid 1 -ni 50 -qo 5 -nor -vl 1 -alc 0.5 -fd -ae 1
//
//   Blade shape:
//     mesh-optimizer -m blade.mesh -o 4 -mid 2 -tid 1 -ni 30 -ls 3 -art 1 -bnd -qt 1 -qo 8
//   Blade shape with FD-based solver:
//     mesh-optimizer -m blade.mesh -o 4 -mid 2 -tid 1 -ni 30 -ls 4 -bnd -qt 1 -qo 8 -fd
//   Blade limited shape:
//     mesh-optimizer -m blade.mesh -o 4 -mid 2 -tid 1 -bnd -qt 1 -qo 8 -lc 5000
//   ICF shape and equal size:
//     mesh-optimizer -o 3 -mid 9 -tid 2 -ni 25 -ls 3 -art 2 -qo 5
//   ICF shape and initial size:
//     mesh-optimizer -o 3 -mid 9 -tid 3 -ni 30 -ls 3 -bnd -qt 1 -qo 8
//   ICF shape:
//     mesh-optimizer -o 3 -mid 1 -tid 1 -ni 100 -bnd -qt 1 -qo 8
//   ICF limited shape:
//     mesh-optimizer -o 3 -mid 1 -tid 1 -ni 100 -bnd -qt 1 -qo 8 -lc 10
//   ICF combo shape + size (rings, slow convergence):
//     mesh-optimizer -o 3 -mid 1 -tid 1 -ni 1000 -bnd -qt 1 -qo 8 -cmb 1
//   Mixed tet / cube / hex mesh with limiting:
//     mesh-optimizer -m ../../data/fichera-mixed-p2.mesh -o 4 -rs 1 -mid 301 -tid 1 -fix-bnd -qo 6 -nor -lc 0.25
//   3D pinched sphere shape (the mesh is in the mfem/data GitHub repository):
//   * mesh-optimizer -m ../../../mfem_data/ball-pert.mesh -o 4 -mid 303 -tid 1 -ni 20 -li 500 -fix-bnd
//   2D non-conforming shape and equal size:
//     mesh-optimizer -m ./amr-quad-q2.mesh -o 2 -rs 1 -mid 9 -tid 2 -ni 200 -bnd -qt 1 -qo 8
//
//   2D untangling:
//     mesh-optimizer -m jagged.mesh -o 2 -mid 22 -tid 1 -ni 50 -li 50 -qo 4 -fd -vl 1
//   3D untangling (the mesh is in the mfem/data GitHub repository):
//   * mesh-optimizer -m ../../../mfem_data/cube-holes-inv.mesh -o 3 -mid 313 -tid 1 -rtol 1e-5 -li 50 -qo 4 -fd -vl 1
//

#include "mfem.hpp"
#include "../common/mfem-common.hpp"
#include <fstream>
#include <iostream>
#include "mesh-optimizer.hpp"

using namespace mfem;
using namespace std;

int main(int argc, char *argv[])
{
   // 0. Set the method's default parameters.
   const char *mesh_file = "icf.mesh";
   int mesh_poly_deg     = 1;
   int rs_levels         = 0;
   double jitter         = 0.0;
   int metric_id         = 1;
   int target_id         = 1;
   double lim_const      = 0.0;
   double adapt_lim_const = 0.0;
   int quad_type         = 1;
   int quad_order        = 8;
   int solver_type       = 0;
   int solver_iter       = 20;
   double solver_rtol    = 1e-10;
   int solver_art_type   = 0;
   int lin_solver        = 2;
   int max_lin_iter      = 100;
   bool move_bnd         = true;
   int combomet          = 0;
   bool hradaptivity     = false;
   int amr_metric_id      = -1;
   bool normalization    = false;
   bool visualization    = true;
   int verbosity_level   = 0;
   int hessiantype       = 0;
   bool fdscheme         = false;
   int adapt_eval        = 0;
   bool exactaction      = false;
   const char *devopt    = "cpu";
   bool pa               = false;

   // 1. Parse command-line options.
   OptionsParser args(argc, argv);
   args.AddOption(&mesh_file, "-m", "--mesh",
                  "Mesh file to use.");
   args.AddOption(&mesh_poly_deg, "-o", "--order",
                  "Polynomial degree of mesh finite element space.");
   args.AddOption(&rs_levels, "-rs", "--refine-serial",
                  "Number of times to refine the mesh uniformly in serial.");
   args.AddOption(&jitter, "-ji", "--jitter",
                  "Random perturbation scaling factor.");
   args.AddOption(&metric_id, "-mid", "--metric-id",
                  "Mesh optimization metric:\n\t"
                  "T-metrics\n\t"
                  "1  : |T|^2                          -- 2D shape\n\t"
                  "2  : 0.5|T|^2/tau-1                 -- 2D shape (condition number)\n\t"
                  "7  : |T-T^-t|^2                     -- 2D shape+size\n\t"
                  "9  : tau*|T-T^-t|^2                 -- 2D shape+size\n\t"
                  "14 : |T-I|^2                        -- 2D shape+size+orientation\n\t"
                  "22 : 0.5(|T|^2-2*tau)/(tau-tau_0)   -- 2D untangling\n\t"
                  "50 : 0.5|T^tT|^2/tau^2-1            -- 2D shape\n\t"
                  "55 : (tau-1)^2                      -- 2D size\n\t"
                  "56 : 0.5(sqrt(tau)-1/sqrt(tau))^2   -- 2D size\n\t"
                  "58 : |T^tT|^2/(tau^2)-2*|T|^2/tau+2 -- 2D shape\n\t"
                  "77 : 0.5(tau-1/tau)^2               -- 2D size\n\t"
                  "80 : (1-gamma)mu_2 + gamma mu_77    -- 2D shape+size\n\t"
                  "85 : |T-|T|/sqrt(2)I|^2             -- 2D shape+orientation\n\t"
                  "98 : (1/tau)|T-I|^2                 -- 2D shape+size+orientation\n\t"
                  // "211: (tau-1)^2-tau+sqrt(tau^2)      -- 2D untangling\n\t"
                  // "252: 0.5(tau-1)^2/(tau-tau_0)       -- 2D untangling\n\t"
                  "301: (|T||T^-1|)/3-1              -- 3D shape\n\t"
                  "302: (|T|^2|T^-1|^2)/9-1          -- 3D shape\n\t"
                  "303: (|T|^2)/3*tau^(2/3)-1        -- 3D shape\n\t"
                  //"311: (tau-1)^2-tau+sqrt(tau^2+eps)-- 3D untangling\n\t"
                  "313: (|T|^2)(tau-tau0)^(-2/3)/3   -- 3D untangling\n\t"
                  "315: (tau-1)^2                    -- 3D size\n\t"
                  "316: 0.5(sqrt(tau)-1/sqrt(tau))^2 -- 3D size\n\t"
                  "321: |T-T^-t|^2                   -- 3D shape+size\n\t"
                  // "352: 0.5(tau-1)^2/(tau-tau_0)     -- 3D untangling\n\t"
                  "A-metrics\n\t"
                  "11 : (1/4*alpha)|A-(adjA)^T(W^TW)/omega|^2 -- 2D shape\n\t"
                  "36 : (1/alpha)|A-W|^2                      -- 2D shape+size+orientation\n\t"
                  "107: (1/2*alpha)|A-|A|/|W|W|^2             -- 2D shape+orientation\n\t"
                  "126: (1-gamma)nu_11 + gamma*nu_14a         -- 2D shape+size\n\t"
                 );
   args.AddOption(&target_id, "-tid", "--target-id",
                  "Target (ideal element) type:\n\t"
                  "1: Ideal shape, unit size\n\t"
                  "2: Ideal shape, equal size\n\t"
                  "3: Ideal shape, initial size\n\t"
                  "4: Given full analytic Jacobian (in physical space)\n\t"
                  "5: Ideal shape, given size (in physical space)");
   args.AddOption(&lim_const, "-lc", "--limit-const", "Limiting constant.");
   args.AddOption(&adapt_lim_const, "-alc", "--adapt-limit-const",
                  "Adaptive limiting coefficient constant.");
   args.AddOption(&quad_type, "-qt", "--quad-type",
                  "Quadrature rule type:\n\t"
                  "1: Gauss-Lobatto\n\t"
                  "2: Gauss-Legendre\n\t"
                  "3: Closed uniform points");
   args.AddOption(&quad_order, "-qo", "--quad_order",
                  "Order of the quadrature rule.");
   args.AddOption(&solver_type, "-st", "--solver-type",
                  " Type of solver: (default) 0: Newton, 1: LBFGS");
   args.AddOption(&solver_iter, "-ni", "--newton-iters",
                  "Maximum number of Newton iterations.");
   args.AddOption(&solver_rtol, "-rtol", "--newton-rel-tolerance",
                  "Relative tolerance for the Newton solver.");
   args.AddOption(&solver_art_type, "-art", "--adaptive-rel-tol",
                  "Type of adaptive relative linear solver tolerance:\n\t"
                  "0: None (default)\n\t"
                  "1: Eisenstat-Walker type 1\n\t"
                  "2: Eisenstat-Walker type 2");
   args.AddOption(&lin_solver, "-ls", "--lin-solver",
                  "Linear solver:\n\t"
                  "0: l1-Jacobi\n\t"
                  "1: CG\n\t"
                  "2: MINRES\n\t"
                  "3: MINRES + Jacobi preconditioner\n\t"
                  "4: MINRES + l1-Jacobi preconditioner");
   args.AddOption(&max_lin_iter, "-li", "--lin-iter",
                  "Maximum number of iterations in the linear solve.");
   args.AddOption(&move_bnd, "-bnd", "--move-boundary", "-fix-bnd",
                  "--fix-boundary",
                  "Enable motion along horizontal and vertical boundaries.");
   args.AddOption(&combomet, "-cmb", "--combo-type",
                  "Combination of metrics options:\n\t"
                  "0: Use single metric\n\t"
                  "1: Shape + space-dependent size given analytically\n\t"
                  "2: Shape + adapted size given discretely; shared target");
   args.AddOption(&hradaptivity, "-hr", "--hr-adaptivity", "-no-hr",
                  "--no-hr-adaptivity",
                  "Enable hr-adaptivity.");
   args.AddOption(&amr_metric_id, "-hmid", "--h-metric",
                  "same options as metric_id");
   args.AddOption(&hessiantype, "-ht", "--Hessian type for hr-adaptivity examples",
                  "1-3");
   args.AddOption(&normalization, "-nor", "--normalization", "-no-nor",
                  "--no-normalization",
                  "Make all terms in the optimization functional unitless.");
   args.AddOption(&fdscheme, "-fd", "--fd_approximation",
                  "-no-fd", "--no-fd-approx",
                  "Enable finite difference based derivative computations.");
   args.AddOption(&exactaction, "-ex", "--exact_action",
                  "-no-ex", "--no-exact-action",
                  "Enable exact action of TMOP_Integrator.");
   args.AddOption(&visualization, "-vis", "--visualization", "-no-vis",
                  "--no-visualization",
                  "Enable or disable GLVis visualization.");
   args.AddOption(&verbosity_level, "-vl", "--verbosity-level",
                  "Set the verbosity level - 0, 1, or 2.");
   args.AddOption(&adapt_eval, "-ae", "--adaptivity-evaluator",
                  "0 - Advection based (DEFAULT), 1 - GSLIB.");
   args.AddOption(&devopt, "-d", "--device",
                  "Device configuration string, see Device::Configure().");
   args.AddOption(&pa, "-pa", "--partial-assembly", "-no-pa",
                  "--no-partial-assembly", "Enable Partial Assembly.");
   args.Parse();
   if (!args.Good())
   {
      args.PrintUsage(cout);
      return 1;
   }
   args.PrintOptions(cout);

<<<<<<< HEAD
   if (amr_metric_id < 0) { amr_metric_id = metric_id; }
   // 2. Initialize and refine the starting mesh->
=======
   Device device(devopt);
   device.Print();

   // 2. Initialize and refine the starting mesh.
>>>>>>> c4d3610c
   Mesh *mesh = new Mesh(mesh_file, 1, 1, false);
   for (int lev = 0; lev < rs_levels; lev++) { mesh->UniformRefinement(); }
   const int dim = mesh->Dimension();
   cout << "Mesh curvature: ";
   if (mesh->GetNodes()) { cout << mesh->GetNodes()->OwnFEC()->Name(); }
   else { cout << "(NONE)"; }
   cout << endl;

   if (hradaptivity) { mesh->EnsureNCMesh(); }

   // 3. Define a finite element space on the mesh-> Here we use vector finite
   //    elements which are tensor products of quadratic finite elements. The
   //    number of components in the vector finite element space is specified by
   //    the last parameter of the FiniteElementSpace constructor.
   FiniteElementCollection *fec;
   if (mesh_poly_deg <= 0)
   {
      fec = new QuadraticPosFECollection;
      mesh_poly_deg = 2;
   }
   else { fec = new H1_FECollection(mesh_poly_deg, dim); }
   FiniteElementSpace *fespace = new FiniteElementSpace(mesh, fec, dim);

   // 4. Make the mesh curved based on the above finite element space. This
   //    means that we define the mesh elements through a fespace-based
   //    transformation of the reference element.
   mesh->SetNodalFESpace(fespace);

   // 5. Set up an empty right-hand side vector b, which is equivalent to b=0.
   Vector b(0);

   // 6. Get the mesh nodes (vertices and other degrees of freedom in the finite
   //    element space) as a finite element grid function in fespace. Note that
   //    changing x automatically changes the shapes of the mesh elements.
   GridFunction x(fespace);
   mesh->SetNodalGridFunction(&x);

   // 7. Define a vector representing the minimal local mesh size in the mesh
   //    nodes. We index the nodes using the scalar version of the degrees of
   //    freedom in fespace. Note: this is partition-dependent.
   //
   //    In addition, compute average mesh size and total volume.
   Vector h0(fespace->GetNDofs());
   h0 = infinity();
   double volume = 0.0;
   Array<int> dofs;
   for (int i = 0; i < mesh->GetNE(); i++)
   {
      // Get the local scalar element degrees of freedom in dofs.
      fespace->GetElementDofs(i, dofs);
      // Adjust the value of h0 in dofs based on the local mesh size.
      const double hi = mesh->GetElementSize(i);
      for (int j = 0; j < dofs.Size(); j++)
      {
         h0(dofs[j]) = min(h0(dofs[j]), hi);
      }
      volume += mesh->GetElementVolume(i);
   }
   const double small_phys_size = pow(volume, 1.0 / dim) / 100.0;

   // 8. Add a random perturbation to the nodes in the interior of the domain.
   //    We define a random grid function of fespace and make sure that it is
   //    zero on the boundary and its values are locally of the order of h0.
   //    The latter is based on the DofToVDof() method which maps the scalar to
   //    the vector degrees of freedom in fespace.
   GridFunction rdm(fespace);
   rdm.Randomize();
   rdm -= 0.25; // Shift to random values in [-0.5,0.5].
   rdm *= jitter;
   rdm.HostReadWrite();
   // Scale the random values to be of order of the local mesh size.
   for (int i = 0; i < fespace->GetNDofs(); i++)
   {
      for (int d = 0; d < dim; d++)
      {
         rdm(fespace->DofToVDof(i,d)) *= h0(i);
      }
   }
   Array<int> vdofs;
   for (int i = 0; i < fespace->GetNBE(); i++)
   {
      // Get the vector degrees of freedom in the boundary element.
      fespace->GetBdrElementVDofs(i, vdofs);
      // Set the boundary values to zero.
      for (int j = 0; j < vdofs.Size(); j++) { rdm(vdofs[j]) = 0.0; }
   }
   x -= rdm;
   x.SetTrueVector();
   x.SetFromTrueVector();

   // 9. Save the starting (prior to the optimization) mesh to a file. This
   //    output can be viewed later using GLVis: "glvis -m perturbed.mesh".
   {
      ofstream mesh_ofs("perturbed.mesh");
      mesh->Print(mesh_ofs);
   }

   // 10. Store the starting (prior to the optimization) positions.
   GridFunction x0(fespace);
   x0 = x;

   // 11. Form the integrator that uses the chosen metric and target.
   double tauval = -0.1;
   TMOP_QualityMetric *metric = NULL;
   switch (metric_id)
   {
      // T-metrics
      case 1: metric = new TMOP_Metric_001; break;
      case 2: metric = new TMOP_Metric_002; break;
      case 7: metric = new TMOP_Metric_007; break;
      case 9: metric = new TMOP_Metric_009; break;
      case 14: metric = new TMOP_Metric_014; break;
      case 22: metric = new TMOP_Metric_022(tauval); break;
      case 50: metric = new TMOP_Metric_050; break;
      case 55: metric = new TMOP_Metric_055; break;
      case 56: metric = new TMOP_Metric_056; break;
      case 58: metric = new TMOP_Metric_058; break;
      case 77: metric = new TMOP_Metric_077; break;
      case 80: metric = new TMOP_Metric_080(0.5); break;
      case 85: metric = new TMOP_Metric_085; break;
      case 98: metric = new TMOP_Metric_098; break;
      // case 211: metric = new TMOP_Metric_211; break;
      // case 252: metric = new TMOP_Metric_252(tauval); break;
      case 301: metric = new TMOP_Metric_301; break;
      case 302: metric = new TMOP_Metric_302; break;
      case 303: metric = new TMOP_Metric_303; break;
      // case 311: metric = new TMOP_Metric_311; break;
      case 313: metric = new TMOP_Metric_313(tauval); break;
      case 315: metric = new TMOP_Metric_315; break;
      case 316: metric = new TMOP_Metric_316; break;
      case 321: metric = new TMOP_Metric_321; break;
      // case 352: metric = new TMOP_Metric_352(tauval); break;
      // A-metrics
      case 11: metric = new TMOP_AMetric_011; break;
      case 36: metric = new TMOP_AMetric_036; break;
      case 107: metric = new TMOP_AMetric_107a; break;
      case 126: metric = new TMOP_AMetric_126(0.9); break;
      default:
         cout << "Unknown metric_id: " << metric_id << endl;
         return 3;
   }
   TMOP_QualityMetric *amrmetric = NULL;
   if (hradaptivity)
   {
      switch (amr_metric_id)
      {
         case 1: amrmetric = new TMOP_Metric_001; break;
         case 2: amrmetric = new TMOP_Metric_002; break;
         case 7: amrmetric = new TMOP_Metric_007; break;
         case 9: amrmetric = new TMOP_Metric_009; break;
         case 55: amrmetric = new TMOP_Metric_055; break;
         case 56: amrmetric = new TMOP_Metric_056; break;
         case 58: amrmetric = new TMOP_Metric_058; break;
         case 77: amrmetric = new TMOP_Metric_077; break;
         case 315: amrmetric = new TMOP_Metric_315; break;
         case 316: amrmetric = new TMOP_Metric_316; break;
         case 321: amrmetric = new TMOP_Metric_321; break;
         default: cout << "Metric_id not supported in AMR: " << amr_metric_id << endl;
            return 3;
      }
   }

   if (metric_id < 300 || amr_metric_id < 300)
   {
      MFEM_VERIFY(dim == 2, "Incompatible metric for 3D meshes");
   }
   if (metric_id >= 300 || amr_metric_id >= 300)
   {
      MFEM_VERIFY(dim == 3, "Incompatible metric for 2D meshes");
   }

   TargetConstructor::TargetType target_t;
   TargetConstructor *target_c = NULL;
   HessianCoefficient *adapt_coeff = NULL;
   H1_FECollection ind_fec(mesh_poly_deg, dim);
   FiniteElementSpace ind_fes(mesh, &ind_fec);
   FiniteElementSpace ind_fesv(mesh, &ind_fec, dim);
   GridFunction size(&ind_fes), aspr(&ind_fes), disc(&ind_fes), ori(&ind_fes);
   GridFunction aspr3d(&ind_fesv);

   const AssemblyLevel al =
      pa ? AssemblyLevel::PARTIAL : AssemblyLevel::LEGACY;

   switch (target_id)
   {
      case 1: target_t = TargetConstructor::IDEAL_SHAPE_UNIT_SIZE; break;
      case 2: target_t = TargetConstructor::IDEAL_SHAPE_EQUAL_SIZE; break;
      case 3: target_t = TargetConstructor::IDEAL_SHAPE_GIVEN_SIZE; break;
      case 4: // Analytic
      {
         target_t = TargetConstructor::GIVEN_FULL;
         AnalyticAdaptTC *tc = new AnalyticAdaptTC(target_t);
         adapt_coeff = new HessianCoefficient(dim, metric_id, hessiantype);
         tc->SetAnalyticTargetSpec(NULL, NULL, adapt_coeff);
         target_c = tc;
         break;
      }
      case 5: // Discrete size 2D or 3D
      {
         target_t = TargetConstructor::IDEAL_SHAPE_GIVEN_SIZE;
         DiscreteAdaptTC *tc = new DiscreteAdaptTC(target_t);
         if (adapt_eval == 0)
         {
            tc->SetAdaptivityEvaluator(new AdvectorCG(al));
         }
         else
         {
#ifdef MFEM_USE_GSLIB
            tc->SetAdaptivityEvaluator(new InterpolatorFP);
#else
            MFEM_ABORT("MFEM is not built with GSLIB.");
#endif
         }
         if (dim == 2)
         {
            FunctionCoefficient ind_coeff(discrete_size_2d);
            size.ProjectCoefficient(ind_coeff);
         }
         else if (dim == 3)
         {
            FunctionCoefficient ind_coeff(discrete_size_3d);
            size.ProjectCoefficient(ind_coeff);
         }
         tc->SetSerialDiscreteTargetSize(size);
         target_c = tc;
         break;
      }
      case 6: // Discrete size + aspect ratio - 2D
      {
         GridFunction d_x(&ind_fes), d_y(&ind_fes);

         target_t = TargetConstructor::GIVEN_SHAPE_AND_SIZE;
         DiscreteAdaptTC *tc = new DiscreteAdaptTC(target_t);
         FunctionCoefficient ind_coeff(material_indicator_2d);
         disc.ProjectCoefficient(ind_coeff);
         if (adapt_eval == 0)
         {
            tc->SetAdaptivityEvaluator(new AdvectorCG(al));
         }
         else
         {
#ifdef MFEM_USE_GSLIB
            tc->SetAdaptivityEvaluator(new InterpolatorFP);
#else
            MFEM_ABORT("MFEM is not built with GSLIB.");
#endif
         }

         // Diffuse the interface
         DiffuseField(disc,2);

         // Get  partials with respect to x and y of the grid function
         disc.GetDerivative(1,0,d_x);
         disc.GetDerivative(1,1,d_y);

         // Compute the squared magnitude of the gradient
         for (int i = 0; i < size.Size(); i++)
         {
            size(i) = std::pow(d_x(i),2)+std::pow(d_y(i),2);
         }
         const double max = size.Max();

         for (int i = 0; i < d_x.Size(); i++)
         {
            d_x(i) = std::abs(d_x(i));
            d_y(i) = std::abs(d_y(i));
         }
         const double eps = 0.01;
         const double aspr_ratio = 20.0;
         const double size_ratio = 40.0;

         for (int i = 0; i < size.Size(); i++)
         {
            size(i) = (size(i)/max);
            aspr(i) = (d_x(i)+eps)/(d_y(i)+eps);
            aspr(i) = 0.1 + 0.9*(1-size(i))*(1-size(i));
            if (aspr(i) > aspr_ratio) {aspr(i) = aspr_ratio;}
            if (aspr(i) < 1.0/aspr_ratio) {aspr(i) = 1.0/aspr_ratio;}
         }
         Vector vals;
         const int NE = mesh->GetNE();
         double volume = 0.0, volume_ind = 0.0;

         for (int i = 0; i < NE; i++)
         {
            ElementTransformation *Tr = mesh->GetElementTransformation(i);
            const IntegrationRule &ir =
               IntRules.Get(mesh->GetElementBaseGeometry(i), Tr->OrderJ());
            size.GetValues(i, ir, vals);
            for (int j = 0; j < ir.GetNPoints(); j++)
            {
               const IntegrationPoint &ip = ir.IntPoint(j);
               Tr->SetIntPoint(&ip);
               volume     += ip.weight * Tr->Weight();
               volume_ind += vals(j) * ip.weight * Tr->Weight();
            }
         }

         const double avg_zone_size = volume / NE;

         const double small_avg_ratio = (volume_ind + (volume - volume_ind) /
                                         size_ratio) /
                                        volume;

         const double small_zone_size = small_avg_ratio * avg_zone_size;
         const double big_zone_size   = size_ratio * small_zone_size;

         for (int i = 0; i < size.Size(); i++)
         {
            const double val = size(i);
            const double a = (big_zone_size - small_zone_size) / small_zone_size;
            size(i) = big_zone_size / (1.0+a*val);
         }

         DiffuseField(size, 2);
         DiffuseField(aspr, 2);

         tc->SetSerialDiscreteTargetSize(size);
         tc->SetSerialDiscreteTargetAspectRatio(aspr);
         target_c = tc;
         break;
      }
      case 7: // Discrete aspect ratio 3D
      {
         target_t = TargetConstructor::GIVEN_SHAPE_AND_SIZE;
         DiscreteAdaptTC *tc = new DiscreteAdaptTC(target_t);
         if (adapt_eval == 0)
         {
            tc->SetAdaptivityEvaluator(new AdvectorCG(al));
         }
         else
         {
#ifdef MFEM_USE_GSLIB
            tc->SetAdaptivityEvaluator(new InterpolatorFP);
#else
            MFEM_ABORT("MFEM is not built with GSLIB.");
#endif
         }
         VectorFunctionCoefficient fd_aspr3d(dim, discrete_aspr_3d);
         aspr3d.ProjectCoefficient(fd_aspr3d);

         tc->SetSerialDiscreteTargetAspectRatio(aspr3d);
         target_c = tc;
         break;
      }
      case 8: // shape/size + orientation 2D
      {
         target_t = TargetConstructor::GIVEN_SHAPE_AND_SIZE;
         DiscreteAdaptTC *tc = new DiscreteAdaptTC(target_t);
         if (adapt_eval == 0)
         {
            tc->SetAdaptivityEvaluator(new AdvectorCG(al));
         }
         else
         {
#ifdef MFEM_USE_GSLIB
            tc->SetAdaptivityEvaluator(new InterpolatorFP);
#else
            MFEM_ABORT("MFEM is not built with GSLIB.");
#endif
         }

         if (metric_id == 14 || metric_id == 36)
         {
            ConstantCoefficient ind_coeff(0.1*0.1);
            size.ProjectCoefficient(ind_coeff);
            tc->SetSerialDiscreteTargetSize(size);
         }

         if (metric_id == 85)
         {
            FunctionCoefficient aspr_coeff(discrete_aspr_2d);
            aspr.ProjectCoefficient(aspr_coeff);
            DiffuseField(aspr,2);
            tc->SetSerialDiscreteTargetAspectRatio(aspr);
         }

         FunctionCoefficient ori_coeff(discrete_ori_2d);
         ori.ProjectCoefficient(ori_coeff);
         tc->SetSerialDiscreteTargetOrientation(ori);
         target_c = tc;
         break;
      }
      default: cout << "Unknown target_id: " << target_id << endl; return 3;
   }
   if (target_c == NULL)
   {
      target_c = new TargetConstructor(target_t);
   }
   target_c->SetNodes(x0);
<<<<<<< HEAD
   TMOP_Integrator *he_nlf_integ =
      new TMOP_Integrator(metric, target_c, amrmetric);
   if (fdscheme) { he_nlf_integ->EnableFiniteDifferences(x); }
=======
   TMOP_Integrator *he_nlf_integ = new TMOP_Integrator(metric, target_c);

   // Finite differences for computations of derivatives.
   if (fdscheme)
   {
      MFEM_VERIFY(pa == false, "PA for finite differences is not implemented.");
      he_nlf_integ->EnableFiniteDifferences(x);
   }
>>>>>>> c4d3610c
   he_nlf_integ->SetExactActionFlag(exactaction);

   // Setup the quadrature rules for the TMOP integrator.
   IntegrationRules *irules = NULL;
   switch (quad_type)
   {
      case 1: irules = &IntRulesLo; break;
      case 2: irules = &IntRules; break;
      case 3: irules = &IntRulesCU; break;
      default: cout << "Unknown quad_type: " << quad_type << endl; return 3;
   }
   he_nlf_integ->SetIntegrationRules(*irules, quad_order);
   if (dim == 2)
   {
      cout << "Triangle quadrature points: "
           << irules->Get(Geometry::TRIANGLE, quad_order).GetNPoints()
           << "\nQuadrilateral quadrature points: "
           << irules->Get(Geometry::SQUARE, quad_order).GetNPoints() << endl;
   }
   if (dim == 3)
   {
      cout << "Tetrahedron quadrature points: "
           << irules->Get(Geometry::TETRAHEDRON, quad_order).GetNPoints()
           << "\nHexahedron quadrature points: "
           << irules->Get(Geometry::CUBE, quad_order).GetNPoints()
           << "\nPrism quadrature points: "
           << irules->Get(Geometry::PRISM, quad_order).GetNPoints() << endl;
   }

   if (normalization) { he_nlf_integ->EnableNormalization(x0); }

   // Limit the node movement.
   // The limiting distances can be given by a general function of space.
   FiniteElementSpace dist_fespace(mesh, fec); // scalar space
   GridFunction dist(&dist_fespace);
   dist = 1.0;
   // The small_phys_size is relevant only with proper normalization.
   if (normalization) { dist = small_phys_size; }
   ConstantCoefficient lim_coeff(lim_const);
   if (lim_const != 0.0) { he_nlf_integ->EnableLimiting(x0, dist, lim_coeff); }

   // Adaptive limiting.
   GridFunction zeta_0(&ind_fes);
   ConstantCoefficient coef_zeta(adapt_lim_const);
   AdaptivityEvaluator *adapt_evaluator = NULL;
   if (adapt_lim_const > 0.0)
   {
      MFEM_VERIFY(pa == false, "PA is not implemented for adaptive limiting");

      FunctionCoefficient alim_coeff(adapt_lim_fun);
      zeta_0.ProjectCoefficient(alim_coeff);

      if (adapt_eval == 0) { adapt_evaluator = new AdvectorCG(al); }
      else if (adapt_eval == 1)
      {
#ifdef MFEM_USE_GSLIB
         adapt_evaluator = new InterpolatorFP;
#else
         MFEM_ABORT("MFEM is not built with GSLIB support!");
#endif
      }
      else { MFEM_ABORT("Bad interpolation option."); }

      he_nlf_integ->EnableAdaptiveLimiting(zeta_0, coef_zeta, *adapt_evaluator);
      if (visualization)
      {
         socketstream vis1;
         common::VisualizeField(vis1, "localhost", 19916, zeta_0, "Zeta 0",
                                300, 600, 300, 300);
      }
   }

   // 12. Setup the final NonlinearForm (which defines the integral of interest,
   //     its first and second derivatives). Here we can use a combination of
   //     metrics, i.e., optimize the sum of two integrals, where both are
   //     scaled by used-defined space-dependent weights. Note that there are no
   //     command-line options for the weights and the type of the second
   //     metric; one should update those in the code.
   NonlinearForm a(fespace);
   if (pa) { a.SetAssemblyLevel(AssemblyLevel::PARTIAL); }
   ConstantCoefficient *coeff1 = NULL;
   TMOP_QualityMetric *metric2 = NULL;
   TargetConstructor *target_c2 = NULL;
   FunctionCoefficient coeff2(weight_fun);

   // Explicit combination of metrics.
   if (combomet > 0)
   {
      // First metric.
      coeff1 = new ConstantCoefficient(1.0);
      he_nlf_integ->SetCoefficient(*coeff1);

      // Second metric.
      if (dim == 2) { metric2 = new TMOP_Metric_077; }
      else          { metric2 = new TMOP_Metric_315; }
      TMOP_Integrator *he_nlf_integ2 = NULL;
      if (combomet == 1)
      {
         target_c2 = new TargetConstructor(
            TargetConstructor::IDEAL_SHAPE_EQUAL_SIZE);
         target_c2->SetVolumeScale(0.01);
         target_c2->SetNodes(x0);
         he_nlf_integ2 = new TMOP_Integrator(metric2, target_c2, amrmetric);
         he_nlf_integ2->SetCoefficient(coeff2);
      }
      else { he_nlf_integ2 = new TMOP_Integrator(metric2, target_c, amrmetric); }
      he_nlf_integ2->SetIntegrationRules(*irules, quad_order);
      if (fdscheme) { he_nlf_integ2->EnableFiniteDifferences(x); }
      he_nlf_integ2->SetExactActionFlag(exactaction);

      TMOPComboIntegrator *combo = new TMOPComboIntegrator;
      combo->AddTMOPIntegrator(he_nlf_integ);
      combo->AddTMOPIntegrator(he_nlf_integ2);
      if (normalization) { combo->EnableNormalization(x0); }
      if (lim_const != 0.0) { combo->EnableLimiting(x0, dist, lim_coeff); }

      a.AddDomainIntegrator(combo);
   }
   else
   {
      a.AddDomainIntegrator(he_nlf_integ);
   }

   if (pa) { a.Setup(); }

   // Compute the minimum det(J) of the starting mesh.
   tauval = infinity();
   const int NE = mesh->GetNE();
   for (int i = 0; i < NE; i++)
   {
      const IntegrationRule &ir =
         irules->Get(fespace->GetFE(i)->GetGeomType(), quad_order);
      ElementTransformation *transf = mesh->GetElementTransformation(i);
      for (int j = 0; j < ir.GetNPoints(); j++)
      {
         transf->SetIntPoint(&ir.IntPoint(j));
         tauval = min(tauval, transf->Jacobian().Det());
      }
   }
   cout << "Minimum det(J) of the original mesh is " << tauval << endl;

   if (tauval < 0.0 && metric_id != 22 && metric_id != 211 && metric_id != 252
       && metric_id != 311 && metric_id != 313 && metric_id != 352)
   {
      MFEM_ABORT("The input mesh is inverted! Try an untangling metric.");
   }
   if (tauval < 0.0)
   {
      MFEM_VERIFY(target_t == TargetConstructor::IDEAL_SHAPE_UNIT_SIZE,
                  "Untangling is supported only for ideal targets.");

      const DenseMatrix &Wideal =
         Geometries.GetGeomToPerfGeomJac(fespace->GetFE(0)->GetGeomType());
      tauval /= Wideal.Det();

      // Slightly below minJ0 to avoid div by 0.
      tauval -= 0.01 * h0.Min();
   }

   const double init_energy = a.GetGridFunctionEnergy(x) /
                              (hradaptivity ? mesh->GetNE() : 1);

   // Visualize the starting mesh and metric values.
   // Note that for combinations of metrics, this only shows the first metric.
   if (visualization)
   {
      char title[] = "Initial metric values";
      vis_tmop_metric_s(mesh_poly_deg, *metric, *target_c, *mesh, title, 0);
   }

   // 13. Fix all boundary nodes, or fix only a given component depending on the
   //     boundary attributes of the given mesh. Attributes 1/2/3 correspond to
   //     fixed x/y/z components of the node. Attribute 4 corresponds to an
   //     entirely fixed node. Other boundary attributes do not affect the node
   //     movement boundary conditions.
   if (move_bnd == false)
   {
      Array<int> ess_bdr(mesh->bdr_attributes.Max());
      ess_bdr = 1;
      a.SetEssentialBC(ess_bdr);
   }
   else
   {
      int n = 0;
      for (int i = 0; i < mesh->GetNBE(); i++)
      {
         const int nd = fespace->GetBE(i)->GetDof();
         const int attr = mesh->GetBdrElement(i)->GetAttribute();
         MFEM_VERIFY(!(dim == 2 && attr == 3),
                     "Boundary attribute 3 must be used only for 3D meshes. "
                     "Adjust the attributes (1/2/3/4 for fixed x/y/z/all "
                     "components, rest for free nodes), or use -fix-bnd.");
         if (attr == 1 || attr == 2 || attr == 3) { n += nd; }
         if (attr == 4) { n += nd * dim; }
      }
      Array<int> ess_vdofs(n), vdofs;
      n = 0;
      for (int i = 0; i < mesh->GetNBE(); i++)
      {
         const int nd = fespace->GetBE(i)->GetDof();
         const int attr = mesh->GetBdrElement(i)->GetAttribute();
         fespace->GetBdrElementVDofs(i, vdofs);
         if (attr == 1) // Fix x components.
         {
            for (int j = 0; j < nd; j++)
            { ess_vdofs[n++] = vdofs[j]; }
         }
         else if (attr == 2) // Fix y components.
         {
            for (int j = 0; j < nd; j++)
            { ess_vdofs[n++] = vdofs[j+nd]; }
         }
         else if (attr == 3) // Fix z components.
         {
            for (int j = 0; j < nd; j++)
            { ess_vdofs[n++] = vdofs[j+2*nd]; }
         }
         else if (attr == 4) // Fix all components.
         {
            for (int j = 0; j < vdofs.Size(); j++)
            { ess_vdofs[n++] = vdofs[j]; }
         }
      }
      a.SetEssentialVDofs(ess_vdofs);
   }

   // 14. As we use the Newton method to solve the resulting nonlinear system,
   //     here we setup the linear solver for the system's Jacobian.
   Solver *S = NULL, *S_prec = NULL;
   const double linsol_rtol = 1e-12;
   if (lin_solver == 0)
   {
      S = new DSmoother(1, 1.0, max_lin_iter);
   }
   else if (lin_solver == 1)
   {
      CGSolver *cg = new CGSolver;
      cg->SetMaxIter(max_lin_iter);
      cg->SetRelTol(linsol_rtol);
      cg->SetAbsTol(0.0);
      cg->SetPrintLevel(verbosity_level >= 2 ? 3 : -1);
      S = cg;
   }
   else
   {
      MINRESSolver *minres = new MINRESSolver;
      minres->SetMaxIter(max_lin_iter);
      minres->SetRelTol(linsol_rtol);
      minres->SetAbsTol(0.0);
      if (verbosity_level > 2) { minres->SetPrintLevel(1); }
      minres->SetPrintLevel(verbosity_level == 2 ? 3 : -1);
      if (lin_solver == 3 || lin_solver == 4)
      {
         if (pa)
         {
            MFEM_VERIFY(lin_solver != 4, "PA l1-Jacobi is not implemented");
            S_prec = new OperatorJacobiSmoother;
         }
         else
         {
            S_prec = new DSmoother((lin_solver == 3) ? 0 : 1, 1.0, 1);
         }
         minres->SetPreconditioner(*S_prec);
      }
      S = minres;
   }

   // Perform the nonlinear optimization.
   const IntegrationRule &ir =
      irules->Get(fespace->GetFE(0)->GetGeomType(), quad_order);
   TMOPNewtonSolver solver(ir, solver_type);
   // Provide all integration rules in case of a mixed mesh.
   solver.SetIntegrationRules(*irules, quad_order);
   if (solver_type == 0)
   {
      // Specify linear solver when we use a Newton-based solver.
      solver.SetPreconditioner(*S);
   }
   // For untangling, the solver will update the min det(T) values.
   if (tauval < 0.0) { solver.SetMinDetPtr(&tauval); }
   solver.SetMaxIter(solver_iter);
   solver.SetRelTol(solver_rtol);
   solver.SetAbsTol(0.0);
   if (solver_art_type > 0)
   {
      solver.SetAdaptiveLinRtol(solver_art_type, 0.5, 0.9);
   }
   solver.SetPrintLevel(verbosity_level >= 1 ? 1 : -1);

   // hr-adaptivity
   TMOPAMRSolver tmopamrsolver(*mesh, a, solver,
                               x, move_bnd, hradaptivity,
                               mesh_poly_deg, amr_metric_id);
   tmopamrsolver.AddGridFunctionForUpdate(&x0);
   if (adapt_lim_const > 0.)
   {
      tmopamrsolver.AddGridFunctionForUpdate(&zeta_0);
      tmopamrsolver.AddFESpaceForUpdate(&ind_fes);
   }
   tmopamrsolver.Mult();

   // 15. Save the optimized mesh to a file. This output can be viewed later
   //     using GLVis: "glvis -m optimized.mesh".
   {
      ofstream mesh_ofs("optimized.mesh");
      mesh_ofs.precision(14);
      mesh->Print(mesh_ofs);
   }

   const double fin_energy = a.GetGridFunctionEnergy(x) /
                             (hradaptivity ? mesh->GetNE() : 1);
   double metric_part = fin_energy;
   if (lim_const > 0.0 || adapt_lim_const > 0.0)
   {
      lim_coeff.constant = 0.0;
      metric_part = a.GetGridFunctionEnergy(x) /
                    (hradaptivity ? mesh->GetNE() : 1);
      coef_zeta.constant = 0.0;
      lim_coeff.constant = lim_const;
      coef_zeta.constant = adapt_lim_const;
   }
   cout << "Initial strain energy: " << init_energy
        << " = metrics: " << init_energy
        << " + limiting term: " << 0.0 << endl;
   cout << "  Final strain energy: " << fin_energy
        << " = metrics: " << metric_part
        << " + limiting term: " << fin_energy - metric_part << endl;
   cout << "The strain energy decreased by: " << setprecision(12)
        << (init_energy - fin_energy) * 100.0 / init_energy << " %." << endl;

   // 16. Visualize the final mesh and metric values.
   if (visualization)
   {
      char title[] = "Final metric values";
      vis_tmop_metric_s(mesh_poly_deg, *metric, *target_c, *mesh, title, 600);
   }

   if (adapt_lim_const > 0.0 && visualization)
   {
      socketstream vis0;
      common::VisualizeField(vis0, "localhost", 19916, zeta_0, "Xi 0",
                             600, 600, 300, 300);
   }

   // 17. Visualize the mesh displacement.
   if (visualization)
   {
      osockstream sock(19916, "localhost");
      sock << "solution\n";
      mesh->Print(sock);
      x0 -= x;
      x0.Save(sock);
      sock.send();
      sock << "window_title 'Displacements'\n"
           << "window_geometry "
           << 1200 << " " << 0 << " " << 600 << " " << 600 << "\n"
           << "keys jRmclA" << endl;
   }

<<<<<<< HEAD
   // 18. Free the used memory.
   delete S_prec;
=======
   // 19. Free the used memory.
>>>>>>> c4d3610c
   delete S;
   delete S_prec;
   delete target_c2;
   delete metric2;
   delete coeff1;
   delete adapt_evaluator;
   delete target_c;
   delete adapt_coeff;
   delete amrmetric;
   delete metric;
   delete fespace;
   delete fec;
   delete mesh;

   return 0;
}<|MERGE_RESOLUTION|>--- conflicted
+++ resolved
@@ -264,15 +264,12 @@
    }
    args.PrintOptions(cout);
 
-<<<<<<< HEAD
    if (amr_metric_id < 0) { amr_metric_id = metric_id; }
-   // 2. Initialize and refine the starting mesh->
-=======
+
    Device device(devopt);
    device.Print();
 
    // 2. Initialize and refine the starting mesh.
->>>>>>> c4d3610c
    Mesh *mesh = new Mesh(mesh_file, 1, 1, false);
    for (int lev = 0; lev < rs_levels; lev++) { mesh->UniformRefinement(); }
    const int dim = mesh->Dimension();
@@ -663,12 +660,8 @@
       target_c = new TargetConstructor(target_t);
    }
    target_c->SetNodes(x0);
-<<<<<<< HEAD
-   TMOP_Integrator *he_nlf_integ =
-      new TMOP_Integrator(metric, target_c, amrmetric);
-   if (fdscheme) { he_nlf_integ->EnableFiniteDifferences(x); }
-=======
-   TMOP_Integrator *he_nlf_integ = new TMOP_Integrator(metric, target_c);
+   TMOP_Integrator *he_nlf_integ = new TMOP_Integrator(metric, target_c,
+                                                       amrmetric);
 
    // Finite differences for computations of derivatives.
    if (fdscheme)
@@ -676,7 +669,6 @@
       MFEM_VERIFY(pa == false, "PA for finite differences is not implemented.");
       he_nlf_integ->EnableFiniteDifferences(x);
    }
->>>>>>> c4d3610c
    he_nlf_integ->SetExactActionFlag(exactaction);
 
    // Setup the quadrature rules for the TMOP integrator.
@@ -1036,12 +1028,6 @@
            << "keys jRmclA" << endl;
    }
 
-<<<<<<< HEAD
-   // 18. Free the used memory.
-   delete S_prec;
-=======
-   // 19. Free the used memory.
->>>>>>> c4d3610c
    delete S;
    delete S_prec;
    delete target_c2;
