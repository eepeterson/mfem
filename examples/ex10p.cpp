--- conflicted
+++ resolved
@@ -48,11 +48,6 @@
 class GeneralResidualMonitor : public IterativeSolverMonitor
 {
 public:
-<<<<<<< HEAD
-   GeneralResidualMonitor(const std::string& prefix_, int print_level_)
-      : prefix(prefix_), print_level(print_level_)
-   { }
-=======
    GeneralResidualMonitor(MPI_Comm comm, const std::string& prefix_,
                           int print_lvl)
       : prefix(prefix_)
@@ -72,7 +67,6 @@
       }
 #endif
    }
->>>>>>> 51a0cf05
 
    virtual void MonitorResidual(int it, double norm, const Vector &r, bool final);
 
@@ -85,11 +79,7 @@
 void GeneralResidualMonitor::MonitorResidual(int it, double norm,
                                              const Vector &r, bool final)
 {
-<<<<<<< HEAD
-   if (print_level == 1 || final || it == 0)
-=======
    if (print_level == 1 || (print_level == 3 && (final || it == 0)))
->>>>>>> 51a0cf05
    {
       mfem::out << prefix << " iteration " << setw(2) << it
                 << " : ||r|| = " << norm;
@@ -581,12 +571,8 @@
    : TimeDependentOperator(2*f.TrueVSize(), 0.0), fespace(f),
      M(&fespace), S(&fespace), H(&fespace),
      viscosity(visc), M_solver(f.GetComm()), newton_solver(f.GetComm()),
-<<<<<<< HEAD
-     newton_monitor("  Newton", 1), J_monitor("    MINRES", 3), z(height/2)
-=======
      newton_monitor(f.GetComm(), "  Newton", 1),
      J_monitor(f.GetComm(), "    MINRES", 3), z(height/2)
->>>>>>> 51a0cf05
 {
    const double rel_tol = 1e-8;
    const int skip_zero_entries = 0;
