--- conflicted
+++ resolved
@@ -120,7 +120,7 @@
    //    elements.
    {
       int ref_levels =
-         (int)floor(log(5000./mesh.GetNE())/log(2.)/dim);
+         (int)floor(log(50000./mesh.GetNE())/log(2.)/dim);
       for (int l = 0; l < ref_levels; l++)
       {
          mesh.UniformRefinement();
@@ -183,8 +183,7 @@
    //    domain integrator.
    BilinearForm a(&fespace);
    if (pa) { a.SetAssemblyLevel(AssemblyLevel::PARTIAL); }
-   //a.AddDomainIntegrator(new DiffusionIntegrator(one));
-   a.AddDomainIntegrator(new MassIntegrator(one));
+   a.AddDomainIntegrator(new DiffusionIntegrator(one));
 
    // 10. Assemble the bilinear form and the corresponding linear system,
    //     applying any necessary transformations such as: eliminating boundary
@@ -216,14 +215,8 @@
    }
    else
    {
-      /*if (UsesTensorBasis(fespace))
+      if (UsesTensorBasis(fespace))
       {
-<<<<<<< HEAD
-         OperatorJacobiSmoother M(a, ess_tdof_list);
-         PCG(*A, M, B, X, 1, 400, 1e-12, 0.0);
-         }
-         else*/
-=======
          if (algebraic_ceed)
          {
             ceed::AlgebraicSolver M(a, ess_tdof_list);
@@ -236,7 +229,6 @@
          }
       }
       else
->>>>>>> bb2a80ed
       {
          CG(*A, B, X, 1, 400, 1e-12, 0.0);
       }
