// Copyright (c) 2010-2020, Lawrence Livermore National Security, LLC. Produced
// at the Lawrence Livermore National Laboratory. All Rights reserved. See files
// LICENSE and NOTICE for details. LLNL-CODE-806117.
//
// This file is part of the MFEM library. For more information and source code
// availability visit https://mfem.org.
//
// MFEM is free software; you can redistribute it and/or modify it under the
// terms of the BSD-3 license. We welcome feedback and contributions, see file
// CONTRIBUTING.md for details.

#ifndef MFEM_LINALG
#define MFEM_LINALG

// Linear algebra header file

#include "vector.hpp"
#include "operator.hpp"
#include "matrix.hpp"
#include "sparsemat.hpp"
#include "complex_operator.hpp"
#include "blockvector.hpp"
#include "blockmatrix.hpp"
#include "blockoperator.hpp"
#include "sparsesmoothers.hpp"
#include "densemat.hpp"
#include "symmat.hpp"
#include "ode.hpp"
#include "solvers.hpp"
#include "handle.hpp"
#include "invariants.hpp"

#ifdef MFEM_USE_AMGX
#include "amgxsolver.hpp"
#endif

#ifdef MFEM_USE_SUNDIALS
#include "sundials.hpp"
#endif

#ifdef MFEM_USE_HIOP
#include "hiop.hpp"
#endif

#ifdef MFEM_USE_GINKGO
#include "ginkgo.hpp"
#endif

#ifdef MFEM_USE_MPI
#include "hypre_parcsr.hpp"
#include "hypre.hpp"

#ifdef MFEM_USE_MUMPS
#include "mumps.hpp"
#endif

#ifdef MFEM_USE_PETSC
#include "petsc.hpp"
#endif

#ifdef MFEM_USE_SLEPC
#include "slepc.hpp"
#endif

#ifdef MFEM_USE_SUPERLU
#include "superlu.hpp"
#endif

#ifdef MFEM_USE_STRUMPACK
#include "strumpack.hpp"
#endif

<<<<<<< HEAD
#ifdef MFEM_USE_PASTIX
#include "pastix.hpp"
=======
#ifdef MFEM_USE_MKL_CPARDISO
#include "cpardiso.hpp"
>>>>>>> 7ae181ba
#endif

#endif // MFEM_USE_MPI

#endif<|MERGE_RESOLUTION|>--- conflicted
+++ resolved
@@ -70,13 +70,12 @@
 #include "strumpack.hpp"
 #endif
 
-<<<<<<< HEAD
 #ifdef MFEM_USE_PASTIX
 #include "pastix.hpp"
-=======
+#endif
+
 #ifdef MFEM_USE_MKL_CPARDISO
 #include "cpardiso.hpp"
->>>>>>> 7ae181ba
 #endif
 
 #endif // MFEM_USE_MPI
