// Copyright (c) 2010-2020, Lawrence Livermore National Security, LLC. Produced
// at the Lawrence Livermore National Laboratory. All Rights reserved. See files
// LICENSE and NOTICE for details. LLNL-CODE-806117.
//
// This file is part of the MFEM library. For more information and source code
// availability visit https://mfem.org.
//
// MFEM is free software; you can redistribute it and/or modify it under the
// terms of the BSD-3 license. We welcome feedback and contributions, see file
// CONTRIBUTING.md for details.

#ifndef MFEM_LINALG
#define MFEM_LINALG

// Linear algebra header file

#include "vector.hpp"
#include "operator.hpp"
#include "matrix.hpp"
#include "sparsemat.hpp"
#include "complex_operator.hpp"
#include "blockvector.hpp"
#include "blockmatrix.hpp"
#include "blockoperator.hpp"
#include "sparsesmoothers.hpp"
#include "densemat.hpp"
#include "ode.hpp"
#include "solvers.hpp"
#include "eigensolvers.hpp"
#include "handle.hpp"
#include "invariants.hpp"

#ifdef MFEM_USE_SUNDIALS
#include "sundials.hpp"
#endif

#ifdef MFEM_USE_HIOP
#include "hiop.hpp"
#endif

#ifdef MFEM_USE_GINKGO
#include "ginkgo.hpp"
#endif

#ifdef MFEM_USE_MPI
#include "hypre_parcsr.hpp"
#include "hypre.hpp"

#ifdef MFEM_USE_PETSC
#include "petsc.hpp"
#endif

#ifdef MFEM_USE_SLEPC
#include "slepc.hpp"
#endif

#ifdef MFEM_USE_SUPERLU
#include "superlu.hpp"
#endif

<<<<<<< HEAD
#ifdef MFEM_USE_ARPACK
#include "arpack.hpp"
=======
#ifdef MFEM_USE_STRUMPACK
#include "strumpack.hpp"
>>>>>>> 4f521a1b
#endif

#endif // MFEM_USE_MPI

#endif<|MERGE_RESOLUTION|>--- conflicted
+++ resolved
@@ -58,13 +58,12 @@
 #include "superlu.hpp"
 #endif
 
-<<<<<<< HEAD
+#ifdef MFEM_USE_STRUMPACK
+#include "strumpack.hpp"
+#endif
+
 #ifdef MFEM_USE_ARPACK
 #include "arpack.hpp"
-=======
-#ifdef MFEM_USE_STRUMPACK
-#include "strumpack.hpp"
->>>>>>> 4f521a1b
 #endif
 
 #endif // MFEM_USE_MPI
