--- conflicted
+++ resolved
@@ -443,16 +443,8 @@
 };
 
 
-<<<<<<< HEAD
-
-/**
-  TimeDependentAdjointOperator is a TimeDependentOperator with Adjoint rate
-  equations to be used with CVODESSolver
-*/
-=======
 /** TimeDependentAdjointOperator is a TimeDependentOperator with Adjoint rate
     equations to be used with CVODESSolver. */
->>>>>>> 39a6c885
 class TimeDependentAdjointOperator : public TimeDependentOperator
 {
 public:
@@ -462,24 +454,14 @@
       class to use features in SUNDIALS CVODESSolver for computing quadratures
       and solving adjoint problems.
 
-<<<<<<< HEAD
-      To solve adjoint problems one needs to implement the AdjointRateMult method
-       to tell CVODES what the adjoint rate equation is.
-=======
       To solve adjoint problems one needs to implement the AdjointRateMult
       method to tell CVODES what the adjoint rate equation is.
->>>>>>> 39a6c885
 
       QuadratureIntegration (optional) can be used to compute values over the
       forward problem
 
-<<<<<<< HEAD
-      QuadratureSensitivityMult (optional) can be used to find the sensitivity of
-      the quadrature using the adjoint solution in part.
-=======
       QuadratureSensitivityMult (optional) can be used to find the sensitivity
       of the quadrature using the adjoint solution in part.
->>>>>>> 39a6c885
 
       SUNImplicitSetupB (optional) can be used to setup custom solvers for the
       newton solve for the adjoint problem.
@@ -492,18 +474,10 @@
       \param[in] dim Dimension of the forward operator
       \param[in] adjdim Dimension of the adjoint operator. Typically it is the
       same size as dim. However, SUNDIALS allows users to specify the size if
-<<<<<<< HEAD
-      one wants to perfrom custom operations.
-      \param[in] t Starting time to set
-      \param[in] type The TimeDependentOperator type
-    **/
-
-=======
       one wants to perform custom operations.
       \param[in] t Starting time to set
       \param[in] type The TimeDependentOperator type
    */
->>>>>>> 39a6c885
    TimeDependentAdjointOperator(int dim, int adjdim, double t = 0.,
                                 Type type = EXPLICIT) :
       TimeDependentOperator(dim, t, type),
@@ -517,27 +491,17 @@
       \brief Provide the operator integration of a quadrature equation
 
       \param[in] y The current value at time t
-<<<<<<< HEAD
-      \param[out] qdot The current quadrate rate value at t
-    */
-   virtual void QuadratureIntegration(const Vector &y, Vector &qdot) const {};
-=======
       \param[out] qdot The current quadrature rate value at t
    */
    virtual void QuadratureIntegration(const Vector &y, Vector &qdot) const {};
 
->>>>>>> 39a6c885
    /** @brief Perform the action of the operator:
        @a yBdot = k = f(@a y,@2 yB, t), where
 
        @param[in] y The primal solution at time t
        @param[in] yB The adjoint solution at time t
        @param[out] yBdot the rate at time t
-<<<<<<< HEAD
-    */
-=======
    */
->>>>>>> 39a6c885
    virtual void AdjointRateMult(const Vector &y, Vector & yB,
                                 Vector &yBdot) const = 0;
 
@@ -547,15 +511,9 @@
 
       \param[in] y the value of the primal solution at time t
       \param[in] yB the value of the adjoint solution at time t
-<<<<<<< HEAD
-      \param[out] qBdot the value of the sensitivity of the qaudrature rate at
-      time t
-    */
-=======
       \param[out] qBdot the value of the sensitivity of the quadrature rate at
       time t
    */
->>>>>>> 39a6c885
    virtual void QuadratureSensitivityMult(const Vector &y, const Vector &yB,
                                           Vector &qBdot) const {}
 
@@ -572,16 +530,9 @@
 
        If not re-implemented, this method simply generates an error.
 
-<<<<<<< HEAD
-       Presently, this method is used by SUNDIALS ODE solvers, for more
-       details, see the SUNDIALS User Guides.
-    */
-
-=======
        Presently, this method is used by SUNDIALS ODE solvers, for more details,
        see the SUNDIALS User Guides.
    */
->>>>>>> 39a6c885
    virtual int SUNImplicitSetupB(const double t, const Vector &x,
                                  const Vector &xB, const Vector &fxB,
                                  int jokB, int *jcurB, double gammaB)
@@ -591,10 +542,6 @@
       return (-1);
    }
 
-<<<<<<< HEAD
-
-=======
->>>>>>> 39a6c885
    /** @brief Solve the ODE linear system \f$ A(x,xB,t) xB = b \f$ as setup by
        the method SUNImplicitSetup().
 
@@ -604,13 +551,8 @@
 
        If not re-implemented, this method simply generates an error.
 
-<<<<<<< HEAD
-       Presently, this method is used by SUNDIALS ODE solvers, for more
-       details, see the SUNDIALS User Guides. */
-=======
        Presently, this method is used by SUNDIALS ODE solvers, for more details,
        see the SUNDIALS User Guides. */
->>>>>>> 39a6c885
    virtual int SUNImplicitSolveB(Vector &x, const Vector &b, double tol)
    {
       mfem_error("TimeDependentAdjointOperator::SUNImplicitSolveB() is not "
@@ -623,10 +565,6 @@
 
 protected:
    int adjoint_height; /// Size of the adjoint problem
-<<<<<<< HEAD
-
-=======
->>>>>>> 39a6c885
 };
 
 
