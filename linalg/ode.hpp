// Copyright (c) 2010-2020, Lawrence Livermore National Security, LLC. Produced
// at the Lawrence Livermore National Laboratory. All Rights reserved. See files
// LICENSE and NOTICE for details. LLNL-CODE-806117.
//
// This file is part of the MFEM library. For more information and source code
// availability visit https://mfem.org.
//
// MFEM is free software; you can redistribute it and/or modify it under the
// terms of the BSD-3 license. We welcome feedback and contributions, see file
// CONTRIBUTING.md for details.

#ifndef MFEM_ODE
#define MFEM_ODE

#include "../config/config.hpp"
#include "operator.hpp"

namespace mfem
{

/// Abstract class for solving systems of ODEs: dx/dt = f(x,t)
class ODESolver
{
protected:
   /// Pointer to the associated TimeDependentOperator.
   TimeDependentOperator *f;  // f(.,t) : R^n --> R^n
   TimeDependentOperator *f2; // f(.,t) : R^n --> R^n
   MemoryType mem_type;

public:
<<<<<<< HEAD
   ODESolver() : f(NULL), f2(NULL) { mem_type = MemoryType::HOST; }
=======
   ODESolver() : f(NULL) { mem_type = Device::GetHostMemoryType(); }
>>>>>>> c390dbbc

   /// Associate a TimeDependentOperator with the ODE solver.
   /** This method has to be called:
       - Before the first call to Step().
       - When the dimensions of the associated TimeDependentOperator change.
       - When a time stepping sequence has to be restarted.
       - To change the associated TimeDependentOperator. */
   virtual void Init(TimeDependentOperator &f);

   virtual void Init(TimeDependentOperator &f, TimeDependentOperator &f2)
   {
      this->f  = &f;
      this->f2 = &f2;
   }

   /** @brief Perform a time step from time @a t [in] to time @a t [out] based
       on the requested step size @a dt [in]. */
   /** @param[in,out] x   Approximate solution.
       @param[in,out] t   Time associated with the approximate solution @a x.
       @param[in,out] dt  Time step size.

       The following rules describe the common behavior of the method:
       - The input @a x [in] is the approximate solution for the input time
         @a t [in].
       - The input @a dt [in] is the desired time step size, defining the desired
         target time: t [target] = @a t [in] + @a dt [in].
       - The output @a x [out] is the approximate solution for the output time
         @a t [out].
       - The output @a dt [out] is the last time step taken by the method which
         may be smaller or larger than the input @a dt [in] value, e.g. because
         of time step control.
       - The method may perform more than one time step internally; in this case
         @a dt [out] is the last internal time step size.
       - The output value of @a t [out] may be smaller or larger than
         t [target], however, it is not smaller than @a t [in] + @a dt [out], if
         at least one internal time step was performed.
       - The value @a x [out] may be obtained by interpolation using internally
         stored data.
       - In some cases, the contents of @a x [in] may not be used, e.g. when
         @a x [out] from a previous Step() call was obtained by interpolation.
       - In consecutive calls to this method, the output @a t [out] of one
         Step() call has to be the same as the input @a t [in] to the next
         Step() call.
       - If the previous rule has to be broken, e.g. to restart a time stepping
         sequence, then the ODE solver must be re-initialized by calling Init()
         between the two Step() calls. */
   virtual void Step(Vector &x, double &t, double &dt) = 0;

   /// Perform time integration from time @a t [in] to time @a tf [in].
   /** @param[in,out] x   Approximate solution.
       @param[in,out] t   Time associated with the approximate solution @a x.
       @param[in,out] dt  Time step size.
       @param[in]     tf  Requested final time.

       The default implementation makes consecutive calls to Step() until
       reaching @a tf.
       The following rules describe the common behavior of the method:
       - The input @a x [in] is the approximate solution for the input time
         @a t [in].
       - The input @a dt [in] is the initial time step size.
       - The output @a dt [out] is the last time step taken by the method which
         may be smaller or larger than the input @a dt [in] value, e.g. because
         of time step control.
       - The output value of @a t [out] is not smaller than @a tf [in]. */
   virtual void Run(Vector &x, double &t, double &dt, double tf)
   {
      while (t < tf) { Step(x, t, dt); }
   }

   virtual ~ODESolver() { }
};


/// The classical forward Euler method
class ForwardEulerSolver : public ODESolver
{
private:
   Vector dxdt;

public:
   virtual void Init(TimeDependentOperator &_f);

   virtual void Step(Vector &x, double &t, double &dt);
};


/** A family of explicit second-order RK2 methods. Some choices for the
    parameter 'a' are:
    a = 1/2 - the midpoint method
    a =  1  - Heun's method
    a = 2/3 - default, has minimal truncation error. */
class RK2Solver : public ODESolver
{
private:
   double a;
   Vector dxdt, x1;

public:
   RK2Solver(const double _a = 2./3.) : a(_a) { }

   virtual void Init(TimeDependentOperator &_f);

   virtual void Step(Vector &x, double &t, double &dt);
};


/// Third-order, strong stability preserving (SSP) Runge-Kutta method
class RK3SSPSolver : public ODESolver
{
private:
   Vector y, k;

public:
   virtual void Init(TimeDependentOperator &_f);

   virtual void Step(Vector &x, double &t, double &dt);
};


/// The classical explicit forth-order Runge-Kutta method, RK4
class RK4Solver : public ODESolver
{
private:
   Vector y, k, z;

public:
   virtual void Init(TimeDependentOperator &_f);

   virtual void Step(Vector &x, double &t, double &dt);
};


/** An explicit Runge-Kutta method corresponding to a general Butcher tableau
    +--------+----------------------+
    | c[0]   | a[0]                 |
    | c[1]   | a[1] a[2]            |
    | ...    |    ...               |
    | c[s-2] | ...   a[s(s-1)/2-1]  |
    +--------+----------------------+
    |        | b[0] b[1] ... b[s-1] |
    +--------+----------------------+ */
class ExplicitRKSolver : public ODESolver
{
private:
   int s;
   const double *a, *b, *c;
   Vector y, *k;

public:
   ExplicitRKSolver(int _s, const double *_a, const double *_b,
                    const double *_c);

   virtual void Init(TimeDependentOperator &_f);

   virtual void Step(Vector &x, double &t, double &dt);

   virtual ~ExplicitRKSolver();
};


/** An 8-stage, 6th order RK method. From Verner's "efficient" 9-stage 6(5)
    pair. */
class RK6Solver : public ExplicitRKSolver
{
private:
   static const double a[28], b[8], c[7];

public:
   RK6Solver() : ExplicitRKSolver(8, a, b, c) { }
};


/** A 12-stage, 8th order RK method. From Verner's "efficient" 13-stage 8(7)
    pair. */
class RK8Solver : public ExplicitRKSolver
{
private:
   static const double a[66], b[12], c[11];

public:
   RK8Solver() : ExplicitRKSolver(12, a, b, c) { }
};


/** An explicit Adams-Bashforth method. */
class AdamsBashforthSolver : public ODESolver
{
private:
   int s, smax;
   const double *a;
   Vector *k;
   Array<int> idx;
   ODESolver *RKsolver;

public:
   AdamsBashforthSolver(int _s, const double *_a);

   virtual void Init(TimeDependentOperator &_f);

   virtual void Step(Vector &x, double &t, double &dt);

   ~AdamsBashforthSolver()
   {
      if (RKsolver) { delete RKsolver; }
   }
};


/** A 1-stage, 1st order AB method.  */
class AB1Solver : public AdamsBashforthSolver
{
private:
   static const double a[1];

public:
   AB1Solver() : AdamsBashforthSolver(1, a) { }
};

/** A 2-stage, 2st order AB method.  */
class AB2Solver : public AdamsBashforthSolver
{
private:
   static const double a[2];

public:
   AB2Solver() : AdamsBashforthSolver(2, a) { }
};

/** A 3-stage, 3st order AB method.  */
class AB3Solver : public AdamsBashforthSolver
{
private:
   static const double a[3];

public:
   AB3Solver() : AdamsBashforthSolver(3, a) { }
};

/** A 4-stage, 4st order AB method.  */
class AB4Solver : public AdamsBashforthSolver
{
private:
   static const double a[4];

public:
   AB4Solver() : AdamsBashforthSolver(4, a) { }
};

/** A 5-stage, 5st order AB method.  */
class AB5Solver : public AdamsBashforthSolver
{
private:
   static const double a[5];

public:
   AB5Solver() : AdamsBashforthSolver(5, a) { }
};


/** An implicit Adams-Moulton method. */
class AdamsMoultonSolver : public ODESolver
{
private:
   int s, smax;
   const double *a;
   Vector *k;
   Array<int> idx;
   ODESolver *RKsolver;

public:
   AdamsMoultonSolver(int _s, const double *_a);

   virtual void Init(TimeDependentOperator &_f);

   virtual void Step(Vector &x, double &t, double &dt);

   ~AdamsMoultonSolver()
   {
      if (RKsolver) { delete RKsolver; }
   };
};

/** A 0-stage, 1st order AM method. */
class AM0Solver : public AdamsMoultonSolver
{
private:
   static const double a[1];

public:
   AM0Solver() : AdamsMoultonSolver(0, a) { }
};


/** A 1-stage, 2st order AM method. */
class AM1Solver : public AdamsMoultonSolver
{
private:
   static const double a[2];

public:
   AM1Solver() : AdamsMoultonSolver(1, a) { }
};

/** A 2-stage, 3st order AM method. */
class AM2Solver : public AdamsMoultonSolver
{
private:
   static const double a[3];

public:
   AM2Solver() : AdamsMoultonSolver(2, a) { }
};

/** A 3-stage, 4st order AM method. */
class AM3Solver : public AdamsMoultonSolver
{
private:
   static const double a[4];

public:
   AM3Solver() : AdamsMoultonSolver(3, a) { }
};

/** A 4-stage, 5st order AM method. */
class AM4Solver : public AdamsMoultonSolver
{
private:
   static const double a[5];

public:
   AM4Solver() : AdamsMoultonSolver(4, a) { }
};


/// Backward Euler ODE solver. L-stable.
class BackwardEulerSolver : public ODESolver
{
protected:
   Vector k;

public:
   virtual void Init(TimeDependentOperator &_f);

   virtual void Step(Vector &x, double &t, double &dt);
};


/// Implicit midpoint method. A-stable, not L-stable.
class ImplicitMidpointSolver : public ODESolver
{
protected:
   Vector k;

public:
   virtual void Init(TimeDependentOperator &_f);

   virtual void Step(Vector &x, double &t, double &dt);
};


/** Two stage, singly diagonal implicit Runge-Kutta (SDIRK) methods;
    the choices for gamma_opt are:
    0 - 3rd order method, not A-stable
    1 - 3rd order method, A-stable, not L-stable (default)
    2 - 2nd order method, L-stable
    3 - 2nd order method, L-stable (has solves outside [t,t+dt]). */
class SDIRK23Solver : public ODESolver
{
protected:
   double gamma;
   Vector k, y;

public:
   SDIRK23Solver(int gamma_opt = 1);

   virtual void Init(TimeDependentOperator &_f);

   virtual void Step(Vector &x, double &t, double &dt);
};


/** Three stage, singly diagonal implicit Runge-Kutta (SDIRK) method of
    order 4. A-stable, not L-stable. */
class SDIRK34Solver : public ODESolver
{
protected:
   Vector k, y, z;

public:
   virtual void Init(TimeDependentOperator &_f);

   virtual void Step(Vector &x, double &t, double &dt);
};


/** Three stage, singly diagonal implicit Runge-Kutta (SDIRK) method of
    order 3. L-stable. */
class SDIRK33Solver : public ODESolver
{
protected:
   Vector k, y;

public:
   virtual void Init(TimeDependentOperator &_f);

   virtual void Step(Vector &x, double &t, double &dt);
};


/// Generalized-alpha ODE solver from "A generalized-α method for integrating
/// the filtered Navier–Stokes equations with a stabilized finite element
/// method" by K.E. Jansen, C.H. Whiting and G.M. Hulbert.
class GeneralizedAlphaSolver : public ODESolver
{
protected:
   mutable Vector xdot,k,y;
   double alpha_f, alpha_m, gamma;
   bool first;

   void SetRhoInf(double rho_inf);
   void PrintProperties(std::ostream &out = mfem::out);
public:

   GeneralizedAlphaSolver(double rho = 1.0) { SetRhoInf(rho); };

   virtual void Init(TimeDependentOperator &_f);

   virtual void Step(Vector &x, double &t, double &dt);
};


/// The SIASolver class is based on the Symplectic Integration Algorithm
/// described in "A Symplectic Integration Algorithm for Separable Hamiltonian
/// Functions" by J. Candy and W. Rozmus, Journal of Computational Physics,
/// Vol. 92, pages 230-256 (1991).

/** The Symplectic Integration Algorithm (SIA) is designed for systems of first
    order ODEs derived from a Hamiltonian.
       H(q,p,t) = T(p) + V(q,t)
    Which leads to the equations:
       dq/dt = dT/dp
       dp/dt = -dV/dq
    In the integrator the operators P and F are defined to be:
       P = dT/dp
       F = -dV/dq
 */
class SIASolver
{
public:
   SIASolver() : F_(NULL), P_(NULL) {}

   virtual void Init(Operator &P, TimeDependentOperator & F);

   virtual void Step(Vector &q, Vector &p, double &t, double &dt) = 0;

   virtual void Run(Vector &q, Vector &p, double &t, double &dt, double tf)
   {
      while (t < tf) { Step(q, p, t, dt); }
   }

   virtual ~SIASolver() {}

protected:
   TimeDependentOperator * F_; // p_{i+1} = p_{i} + dt F(q_{i})
   Operator              * P_; // q_{i+1} = q_{i} + dt P(p_{i+1})

   mutable Vector dp_;
   mutable Vector dq_;
};

// First Order Symplectic Integration Algorithm
class SIA1Solver : public SIASolver
{
public:
   SIA1Solver() {}
   void Step(Vector &q, Vector &p, double &t, double &dt);
};

// Second Order Symplectic Integration Algorithm
class SIA2Solver : public SIASolver
{
public:
   SIA2Solver() {}
   void Step(Vector &q, Vector &p, double &t, double &dt);
};

// Variable order Symplectic Integration Algorithm (orders 1-4)
class SIAVSolver : public SIASolver
{
public:
   SIAVSolver(int order);
   void Step(Vector &q, Vector &p, double &t, double &dt);

private:
   int order_;

   Array<double> a_;
   Array<double> b_;
};



/// Abstract class for solving systems of ODEs: d2x/dt2 = f(x,dx/dt,t)
class SecondOrderODESolver
{
protected:
   /// Pointer to the associated TimeDependentOperator.
   SecondOrderTimeDependentOperator *f;  // f(.,.,t) : R^n x R^n --> R^n
   MemoryType mem_type;

public:
   SecondOrderODESolver() : f(NULL) { mem_type = MemoryType::HOST; }

   /// Associate a TimeDependentOperator with the ODE solver.
   /** This method has to be called:
       - Before the first call to Step().
       - When the dimensions of the associated TimeDependentOperator change.
       - When a time stepping sequence has to be restarted.
       - To change the associated TimeDependentOperator. */
   virtual void Init(SecondOrderTimeDependentOperator &f);

   /** @brief Perform a time step from time @a t [in] to time @a t [out] based
       on the requested step size @a dt [in]. */
   /** @param[in,out] x    Approximate solution.
       @param[in,out] dxdt Approximate rate.
       @param[in,out] t    Time associated with the
                           approximate solution @a x and rate @ dxdt
       @param[in,out] dt   Time step size.

       The following rules describe the common behavior of the method:
       - The input @a x [in] is the approximate solution for the input time
         @a t [in].
       - The input @a dxdt [in] is the approximate rate for the input time
         @a t [in].
       - The input @a dt [in] is the desired time step size, defining the desired
         target time: t [target] = @a t [in] + @a dt [in].
       - The output @a x [out] is the approximate solution for the output time
         @a t [out].
       - The output @a dxdt [out] is the approximate rate for the output time
         @a t [out].
       - The output @a dt [out] is the last time step taken by the method which
         may be smaller or larger than the input @a dt [in] value, e.g. because
         of time step control.
       - The method may perform more than one time step internally; in this case
         @a dt [out] is the last internal time step size.
       - The output value of @a t [out] may be smaller or larger than
         t [target], however, it is not smaller than @a t [in] + @a dt [out], if
         at least one internal time step was performed.
       - The value @a x [out] may be obtained by interpolation using internally
         stored data.
       - In some cases, the contents of @a x [in] may not be used, e.g. when
         @a x [out] from a previous Step() call was obtained by interpolation.
       - In consecutive calls to this method, the output @a t [out] of one
         Step() call has to be the same as the input @a t [in] to the next
         Step() call.
       - If the previous rule has to be broken, e.g. to restart a time stepping
         sequence, then the ODE solver must be re-initialized by calling Init()
         between the two Step() calls. */
   virtual void Step(Vector &x, Vector &dxdt, double &t, double &dt) = 0;

   /// Perform time integration from time @a t [in] to time @a tf [in].
   /** @param[in,out] x    Approximate solution.
       @param[in,out] dxdt Approximate rate.
       @param[in,out] t    Time associated with the approximate solution @a x.
       @param[in,out] dt   Time step size.
       @param[in]     tf   Requested final time.

       The default implementation makes consecutive calls to Step() until
       reaching @a tf.
       The following rules describe the common behavior of the method:
       - The input @a x [in] is the approximate solution for the input time
         @a t [in].
       - The input @a dxdt [in] is the approximate rate for the input time
         @a t [in].
       - The input @a dt [in] is the initial time step size.
       - The output @a dt [out] is the last time step taken by the method which
         may be smaller or larger than the input @a dt [in] value, e.g. because
         of time step control.
       - The output value of @a t [out] is not smaller than @a tf [in]. */
   virtual void Run(Vector &x, Vector &dxdt, double &t, double &dt, double tf)
   {
      while (t < tf) { Step(x, dxdt, t, dt); }
   }

   virtual ~SecondOrderODESolver() { }
};



/// The classical newmark method.
/// Newmark, N. M. (1959) A method of computation for structural dynamics.
/// Journal of Engineering Mechanics, ASCE, 85 (EM3) 67-94.
class NewmarkSolver : public SecondOrderODESolver
{
private:
   Vector d2xdt2;

   double beta, gamma;
   bool first;

public:
   NewmarkSolver(double beta_ = 0.25, double gamma_ = 0.5) { beta = beta_; gamma = gamma_; };

   virtual void PrintProperties(std::ostream &out = mfem::out);

   virtual void Init(SecondOrderTimeDependentOperator &_f);

   virtual void Step(Vector &x, Vector &dxdt, double &t, double &dt);
};

class LinearAccelerationSolver : public NewmarkSolver
{
public:
   LinearAccelerationSolver() : NewmarkSolver(1.0/6.0, 0.5) { };
};

class CentralDifferenceSolver : public NewmarkSolver
{
public:
   CentralDifferenceSolver() : NewmarkSolver(0.0, 0.5) { };
};

class FoxGoodwinSolver : public NewmarkSolver
{
public:
   FoxGoodwinSolver() : NewmarkSolver(1.0/12.0, 0.5) { };
};

/// Generalized-alpha ODE solver
/// A Time Integration Algorithm for Structural Dynamics With Improved
/// Numerical Dissipation: The Generalized-α Method
/// J.Chung and G.M. Hulbert,  J. Appl. Mech 60(2), 371-375, 1993
/// https://doi.org/10.1115/1.2900803
/// rho_inf in [0,1]
class GeneralizedAlpha2Solver : public SecondOrderODESolver
{
protected:
   Vector xa,va,aa,d2xdt2;
   double alpha_f, alpha_m, beta, gamma;
   bool first;

public:
   GeneralizedAlpha2Solver(double rho_inf = 1.0)
   {
      rho_inf = (rho_inf > 1.0) ? 1.0 : rho_inf;
      rho_inf = (rho_inf < 0.0) ? 0.0 : rho_inf;

      alpha_m = (2.0 - rho_inf)/(1.0 + rho_inf);
      alpha_f = 1.0/(1.0 + rho_inf);
      beta    = 0.25*pow(1.0 + alpha_m - alpha_f,2);
      gamma   = 0.5 + alpha_m - alpha_f;
   };

   virtual void PrintProperties(std::ostream &out = mfem::out);

   virtual void Init(SecondOrderTimeDependentOperator &_f);

   virtual void Step(Vector &x, Vector &dxdt, double &t, double &dt);
};

/// The classical midpoint method.
class AverageAccelerationSolver : public GeneralizedAlpha2Solver
{
public:
   AverageAccelerationSolver()
   {
      alpha_m = 0.5;
      alpha_f = 0.5;
      beta    = 0.25;
      gamma   = 0.5;
   };
};

/// HHT-alpha ODE solver
/// Improved numerical dissipation for time integration algorithms
/// in structural dynamics
/// H.M. Hilber, T.J.R. Hughes and R.L. Taylor 1977
/// https://doi.org/10.1002/eqe.4290050306
/// alpha in [2/3,1] --> Defined differently than in paper.
class HHTAlphaSolver : public GeneralizedAlpha2Solver
{
public:
   HHTAlphaSolver(double alpha = 1.0)
   {
      alpha = (alpha > 1.0) ? 1.0 : alpha;
      alpha = (alpha < 2.0/3.0) ? 2.0/3.0 : alpha;

      alpha_m = 1.0;
      alpha_f = alpha;
      beta    = (2-alpha)*(2-alpha)/4;
      gamma   = 0.5 + alpha_m - alpha_f;
   };

};

/// WBZ-alpha ODE solver
/// An alpha modification of Newmark's method
/// W.L. Wood, M. Bossak and O.C. Zienkiewicz 1980
/// https://doi.org/10.1002/nme.1620151011
/// rho_inf in [0,1]
class WBZAlphaSolver : public GeneralizedAlpha2Solver
{
public:
   WBZAlphaSolver(double rho_inf = 1.0)
   {
      rho_inf = (rho_inf > 1.0) ? 1.0 : rho_inf;
      rho_inf = (rho_inf < 0.0) ? 0.0 : rho_inf;

      alpha_f = 1.0;
      alpha_m = 2.0/(1.0 + rho_inf);
      beta    = 0.25*pow(1.0 + alpha_m - alpha_f,2);
      gamma   = 0.5 + alpha_m - alpha_f;
   };

};

}

#endif<|MERGE_RESOLUTION|>--- conflicted
+++ resolved
@@ -24,15 +24,10 @@
 protected:
    /// Pointer to the associated TimeDependentOperator.
    TimeDependentOperator *f;  // f(.,t) : R^n --> R^n
-   TimeDependentOperator *f2; // f(.,t) : R^n --> R^n
    MemoryType mem_type;
 
 public:
-<<<<<<< HEAD
-   ODESolver() : f(NULL), f2(NULL) { mem_type = MemoryType::HOST; }
-=======
    ODESolver() : f(NULL) { mem_type = Device::GetHostMemoryType(); }
->>>>>>> c390dbbc
 
    /// Associate a TimeDependentOperator with the ODE solver.
    /** This method has to be called:
@@ -41,12 +36,6 @@
        - When a time stepping sequence has to be restarted.
        - To change the associated TimeDependentOperator. */
    virtual void Init(TimeDependentOperator &f);
-
-   virtual void Init(TimeDependentOperator &f, TimeDependentOperator &f2)
-   {
-      this->f  = &f;
-      this->f2 = &f2;
-   }
 
    /** @brief Perform a time step from time @a t [in] to time @a t [out] based
        on the requested step size @a dt [in]. */
