--- conflicted
+++ resolved
@@ -39,12 +39,8 @@
 {
    // Initialize cuSPARSE library
 #ifdef MFEM_USE_CUDA
-<<<<<<< HEAD
    SparseMatrixCount++;
    if (!handle && Device::Allows(Backend::CUDA_MASK))
-=======
-   if (Device::Allows(Backend::CUDA_MASK))
->>>>>>> 9a47d64a
    {
       if (!handle) { cusparseCreate(&handle); }
       useCuSparse=true;
