// Copyright (c) 2010, Lawrence Livermore National Security, LLC. Produced at
// the Lawrence Livermore National Laboratory. LLNL-CODE-443211. All Rights
// reserved. See file COPYRIGHT for details.
//
// This file is part of the MFEM library. For more information and source code
// availability see http://mfem.org.
//
// MFEM is free software; you can redistribute it and/or modify it under the
// terms of the GNU Lesser General Public License (as published by the Free
// Software Foundation) version 2.1 dated February 1999.

// Implementation of sparse matrix

#include "linalg.hpp"
#include "../general/table.hpp"
#include "../general/sort_pairs.hpp"

#include <iostream>
#include <iomanip>
#include <cmath>
#include <algorithm>
#include <limits>
#include <cstring>

namespace mfem
{

using namespace std;

SparseMatrix::SparseMatrix(int nrows, int ncols)
   : AbstractSparseMatrix(nrows, (ncols >= 0) ? ncols : nrows),
     I(NULL),
     J(NULL),
     A(NULL),
     Rows(new RowNode *[nrows]),
     current_row(-1),
     ColPtrJ(NULL),
     ColPtrNode(NULL),
     ownGraph(true),
     ownData(true),
     isSorted(false)
{
   for (int i = 0; i < nrows; i++)
   {
      Rows[i] = NULL;
   }

#ifdef MFEM_USE_MEMALLOC
   NodesMem = new RowNodeAlloc;
#endif
}

SparseMatrix::SparseMatrix(int *i, int *j, double *data, int m, int n)
   : AbstractSparseMatrix(m, n),
     I(i),
     J(j),
     A(data),
     Rows(NULL),
     ColPtrJ(NULL),
     ColPtrNode(NULL),
     ownGraph(true),
     ownData(true),
     isSorted(false)
{
#ifdef MFEM_USE_MEMALLOC
   NodesMem = NULL;
#endif
}

SparseMatrix::SparseMatrix(int *i, int *j, double *data, int m, int n,
                           bool ownij, bool owna, bool issorted)
   : AbstractSparseMatrix(m, n),
     I(i),
     J(j),
     A(data),
     Rows(NULL),
     ColPtrJ(NULL),
     ColPtrNode(NULL),
     ownGraph(ownij),
     ownData(owna),
     isSorted(issorted)
{
#ifdef MFEM_USE_MEMALLOC
   NodesMem = NULL;
#endif

   if ( A == NULL )
   {
      ownData = true;
      int nnz = I[height];
      A = new double[ nnz ];
      for (int i=0; i<nnz; ++i)
      {
         A[i] = 0.0;
      }
   }
}

SparseMatrix::SparseMatrix(int nrows, int ncols, int rowsize)
   : AbstractSparseMatrix(nrows, ncols)
   , Rows(NULL)
   , ColPtrJ(NULL)
   , ColPtrNode(NULL)
   , ownGraph(true)
   , ownData(true)
   , isSorted(false)
{
#ifdef MFEM_USE_MEMALLOC
   NodesMem = NULL;
#endif
   I = new int[nrows + 1];
   J = new int[nrows * rowsize];
   A = new double[nrows * rowsize];

   for (int i = 0; i <= nrows; i++)
   {
      I[i] = i * rowsize;
   }
}

SparseMatrix::SparseMatrix(const SparseMatrix &mat, bool copy_graph)
   : AbstractSparseMatrix(mat.Height(), mat.Width())
{
   if (mat.Finalized())
   {
      const int nnz = mat.I[height];
      if (copy_graph)
      {
         I = new int[height+1];
         J = new int[nnz];
         memcpy(I, mat.I, sizeof(int)*(height+1));
         memcpy(J, mat.J, sizeof(int)*nnz);
         ownGraph = true;
      }
      else
      {
         I = mat.I;
         J = mat.J;
         ownGraph = false;
      }
      A = new double[nnz];
      memcpy(A, mat.A, sizeof(double)*nnz);
      ownData = true;

      Rows = NULL;
#ifdef MFEM_USE_MEMALLOC
      NodesMem = NULL;
#endif
   }
   else
   {
#ifdef MFEM_USE_MEMALLOC
      NodesMem = new RowNodeAlloc;
#endif
      Rows = new RowNode *[height];
      for (int i = 0; i < height; i++)
      {
         RowNode **node_pp = &Rows[i];
         for (RowNode *node_p = mat.Rows[i]; node_p; node_p = node_p->Prev)
         {
#ifdef MFEM_USE_MEMALLOC
            RowNode *new_node_p = NodesMem->Alloc();
#else
            RowNode *new_node_p = new RowNode;
#endif
            new_node_p->Value = node_p->Value;
            new_node_p->Column = node_p->Column;
            *node_pp = new_node_p;
            node_pp = &new_node_p->Prev;
         }
         *node_pp = NULL;
      }

      I = NULL;
      J = NULL;
      A = NULL;
      ownGraph = true;
      ownData = true;
   }

   current_row = -1;
   ColPtrJ = NULL;
   ColPtrNode = NULL;
   isSorted = mat.isSorted;
}

SparseMatrix& SparseMatrix::operator=(const SparseMatrix &rhs)
{
   Clear();

   SparseMatrix copy(rhs);
   Swap(copy);

   return *this;
}

void SparseMatrix::MakeRef(const SparseMatrix &master)
{
   MFEM_ASSERT(master.Finalized(), "'master' must be finalized");
   Clear();
   height = master.Height();
   width = master.Width();
   I = master.I;
   J = master.J;
   A = master.A;
}

void SparseMatrix::SetEmpty()
{
   height = width = 0;
   I = J = NULL;
   A = NULL;
   Rows = NULL;
   current_row = -1;
   ColPtrJ = NULL;
   ColPtrNode = NULL;
#ifdef MFEM_USE_MEMALLOC
   NodesMem = NULL;
#endif
   ownGraph = ownData = isSorted = false;
}

int SparseMatrix::RowSize(const int i) const
{
   int gi = i;
   if (gi < 0)
   {
      gi = -1-gi;
   }

   if (I)
   {
      return I[gi+1]-I[gi];
   }

   int s = 0;
   RowNode *row = Rows[gi];
   for ( ; row != NULL; row = row->Prev)
      if (row->Value != 0.0)
      {
         s++;
      }
   return s;
}

int SparseMatrix::MaxRowSize() const
{
   int out=0;
   int rowSize=0;
   if (I)
   {
      for (int i=0; i < height; ++i)
      {
         rowSize = I[i+1]-I[i];
         out = (out > rowSize) ? out : rowSize;
      }
   }
   else
   {
      for (int i=0; i < height; ++i)
      {
         rowSize = RowSize(i);
         out = (out > rowSize) ? out : rowSize;
      }
   }

   return out;
}

int *SparseMatrix::GetRowColumns(const int row)
{
   MFEM_VERIFY(Finalized(), "Matrix must be finalized.");

   return J + I[row];
}

const int *SparseMatrix::GetRowColumns(const int row) const
{
   MFEM_VERIFY(Finalized(), "Matrix must be finalized.");

   return J + I[row];
}

double *SparseMatrix::GetRowEntries(const int row)
{
   MFEM_VERIFY(Finalized(), "Matrix must be finalized.");

   return A + I[row];
}

const double *SparseMatrix::GetRowEntries(const int row) const
{
   MFEM_VERIFY(Finalized(), "Matrix must be finalized.");

   return A + I[row];
}

void SparseMatrix::SetWidth(int newWidth)
{
   if (newWidth == width)
   {
      // Nothing to be done here
      return;
   }
   else if ( newWidth == -1)
   {
      // Compute the actual width
      width = ActualWidth();
      // No need to reset the ColPtr, since the new ColPtr will be shorter.
   }
   else if (newWidth > width)
   {
      // We need to reset ColPtr, since now we may have additional columns.
      if (Rows != NULL)
      {
         delete [] ColPtrNode;
         ColPtrNode = static_cast<RowNode **>(NULL);
      }
      else
      {
         delete [] ColPtrJ;
         ColPtrJ = static_cast<int *>(NULL);
      }
      width = newWidth;
   }
   else
   {
      // Check that the new width is bigger or equal to the actual width.
      MFEM_ASSERT(newWidth >= ActualWidth(),
                  "The new width needs to be bigger or equal to the actual width");
      width = newWidth;
   }
}


void SparseMatrix::SortColumnIndices()
{
   MFEM_VERIFY(Finalized(), "Matrix is not Finalized!");

   if (isSorted)
   {
      return;
   }

   Array<Pair<int,double> > row;
   for (int j = 0, i = 0; i < height; i++)
   {
      int end = I[i+1];
      row.SetSize(end - j);
      for (int k = 0; k < row.Size(); k++)
      {
         row[k].one = J[j+k];
         row[k].two = A[j+k];
      }
      row.Sort();
      for (int k = 0; k < row.Size(); k++, j++)
      {
         J[j] = row[k].one;
         A[j] = row[k].two;
      }
   }
   isSorted = true;
}

void SparseMatrix::MoveDiagonalFirst()
{
   MFEM_VERIFY(Finalized(), "Matrix is not Finalized!");

   for (int row = 0, end = 0; row < height; row++)
   {
      int start = end, j;
      end = I[row+1];
      for (j = start; true; j++)
      {
         MFEM_VERIFY(j < end, "diagonal entry not found in row = " << row);
         if (J[j] == row) { break; }
      }
      const double diag = A[j];
      for ( ; j > start; j--)
      {
         J[j] = J[j-1];
         A[j] = A[j-1];
      }
      J[start] = row;
      A[start] = diag;
   }
}

double &SparseMatrix::Elem(int i, int j)
{
   return operator()(i,j);
}

const double &SparseMatrix::Elem(int i, int j) const
{
   return operator()(i,j);
}

double &SparseMatrix::operator()(int i, int j)
{
   MFEM_ASSERT(i < height && i >= 0 && j < width && j >= 0,
               "Trying to access element outside of the matrix.  "
               << "height = " << height << ", "
               << "width = " << width << ", "
               << "i = " << i << ", "
               << "j = " << j);

   MFEM_VERIFY(Finalized(), "Matrix must be finalized.");

   for (int k = I[i], end = I[i+1]; k < end; k++)
   {
      if (J[k] == j)
      {
         return A[k];
      }
   }

   MFEM_ABORT("Did not find i = " << i << ", j = " << j << " in matrix.");
   return A[0];
}

const double &SparseMatrix::operator()(int i, int j) const
{
   static const double zero = 0.0;

   MFEM_ASSERT(i < height && i >= 0 && j < width && j >= 0,
               "Trying to access element outside of the matrix.  "
               << "height = " << height << ", "
               << "width = " << width << ", "
               << "i = " << i << ", "
               << "j = " << j);

   if (Finalized())
   {
      for (int k = I[i], end = I[i+1]; k < end; k++)
      {
         if (J[k] == j)
         {
            return A[k];
         }
      }
   }
   else
   {
      for (RowNode *node_p = Rows[i]; node_p != NULL; node_p = node_p->Prev)
      {
         if (node_p->Column == j)
         {
            return node_p->Value;
         }
      }
   }

   return zero;
}

void SparseMatrix::GetDiag(Vector & d) const
{
   MFEM_VERIFY(height == width,
               "Matrix must be square, not height = " << height << ", width = " << width);
   MFEM_VERIFY(Finalized(), "Matrix must be finalized.");

   d.SetSize(height);

   int j, end;
   for (int i = 0; i < height; i++)
   {

      end = I[i+1];
      for (j = I[i]; j < end; j++)
      {
         if (J[j] == i)
         {
            d[i] = A[j];
            break;
         }
      }
      if (j == end)
      {
         d[i] = 0.;
      }
   }
}

void SparseMatrix::Mult(const Vector &x, Vector &y) const
{
   y = 0.0;
   AddMult(x, y);
}

void SparseMatrix::AddMult(const Vector &x, Vector &y, const double a) const
{
   MFEM_ASSERT(width == x.Size(),
               "Input vector size (" << x.Size() << ") must match matrix width (" << width
               << ")");
   MFEM_ASSERT(height == y.Size(),
               "Output vector size (" << y.Size() << ") must match matrix height (" << height
               << ")");

   int i, j, end;
   double *Ap = A, *yp = y.GetData();
   const double *xp = x.GetData();

   if (Ap == NULL)
   {
      //  The matrix is not finalized, but multiplication is still possible
      for (i = 0; i < height; i++)
      {
         RowNode *row = Rows[i];
         double b = 0.0;
         for ( ; row != NULL; row = row->Prev)
         {
            b += row->Value * xp[row->Column];
         }
         *yp += a * b;
         yp++;
      }
      return;
   }

   int *Jp = J, *Ip = I;

   if (a == 1.0)
   {
#ifndef MFEM_USE_OPENMP
      for (i = j = 0; i < height; i++)
      {
         double d = 0.0;
         for (end = Ip[i+1]; j < end; j++)
         {
            d += Ap[j] * xp[Jp[j]];
         }
         yp[i] += d;
      }
#else
      #pragma omp parallel for private(j,end)
      for (i = 0; i < height; i++)
      {
         double d = 0.0;
         for (j = Ip[i], end = Ip[i+1]; j < end; j++)
         {
            d += Ap[j] * xp[Jp[j]];
         }
         yp[i] += d;
      }
#endif
   }
   else
   {
      for (i = j = 0; i < height; i++)
      {
         double d = 0.0;
         for (end = Ip[i+1]; j < end; j++)
         {
            d += Ap[j] * xp[Jp[j]];
         }
         yp[i] += a * d;
      }
   }
}

void SparseMatrix::MultTranspose(const Vector &x, Vector &y) const
{
   y = 0.0;
   AddMultTranspose(x, y);
}

void SparseMatrix::AddMultTranspose(const Vector &x, Vector &y,
                                    const double a) const
{
   MFEM_ASSERT(height == x.Size(),
               "Input vector size (" << x.Size() << ") must match matrix height (" << height
               << ")");
   MFEM_ASSERT(width == y.Size(),
               "Output vector size (" << y.Size() << ") must match matrix width (" << width
               << ")");

   int i, j, end;
   double *yp = y.GetData();

   if (A == NULL)
   {
      // The matrix is not finalized, but multiplication is still possible
      for (i = 0; i < height; i++)
      {
         RowNode *row = Rows[i];
         double b = a * x(i);
         for ( ; row != NULL; row = row->Prev)
         {
            yp[row->Column] += row->Value * b;
         }
      }
      return;
   }

   for (i = 0; i < height; i++)
   {
      double xi = a * x(i);
      end = I[i+1];
      for (j = I[i]; j < end; j++)
      {
         yp[J[j]] += A[j]*xi;
      }
   }
}

void SparseMatrix::PartMult(
   const Array<int> &rows, const Vector &x, Vector &y) const
{
   MFEM_VERIFY(Finalized(), "Matrix must be finalized.");

   for (int i = 0; i < rows.Size(); i++)
   {
      int r = rows[i];
      int end = I[r + 1];
      double a = 0.0;
      for (int j = I[r]; j < end; j++)
      {
         a += A[j] * x(J[j]);
      }
      y(r) = a;
   }
}

void SparseMatrix::PartAddMult(
   const Array<int> &rows, const Vector &x, Vector &y, const double a) const
{
   MFEM_VERIFY(Finalized(), "Matrix must be finalized.");

   for (int i = 0; i < rows.Size(); i++)
   {
      int r = rows[i];
      int end = I[r + 1];
      double val = 0.0;
      for (int j = I[r]; j < end; j++)
      {
         val += A[j] * x(J[j]);
      }
      y(r) += a * val;
   }
}

void SparseMatrix::BooleanMult(const Array<int> &x, Array<int> &y) const
{
   MFEM_ASSERT(Finalized(), "Matrix must be finalized.");
   MFEM_ASSERT(x.Size() == Width(), "Input vector size (" << x.Size()
               << ") must match matrix width (" << Width() << ")");

   y.SetSize(Height());
   y = 0;

   for (int i = 0; i < Height(); i++)
   {
      int end = I[i+1];
      for (int j = I[i]; j < end; j++)
      {
         if (x[J[j]])
         {
            y[i] = x[J[j]];
            break;
         }
      }
   }
}

void SparseMatrix::BooleanMultTranspose(const Array<int> &x,
                                        Array<int> &y) const
{
   MFEM_ASSERT(Finalized(), "Matrix must be finalized.");
   MFEM_ASSERT(x.Size() == Height(), "Input vector size (" << x.Size()
               << ") must match matrix height (" << Height() << ")");

   y.SetSize(Width());
   y = 0;

   for (int i = 0; i < Height(); i++)
   {
      if (x[i])
      {
         int end = I[i+1];
         for (int j = I[i]; j < end; j++)
         {
            y[J[j]] = x[i];
         }
      }
   }
}

double SparseMatrix::InnerProduct(const Vector &x, const Vector &y) const
{
   MFEM_ASSERT(x.Size() == Width(), "x.Size() = " << x.Size()
               << " must be equal to Width() = " << Width());
   MFEM_ASSERT(y.Size() == Height(), "y.Size() = " << y.Size()
               << " must be equal to Height() = " << Height());
   double prod = 0.0;
   for (int i = 0; i < height; i++)
   {
      double a = 0.0;
      if (A)
         for (int j = I[i], end = I[i+1]; j < end; j++)
         {
            a += A[j] * x(J[j]);
         }
      else
         for (RowNode *np = Rows[i]; np != NULL; np = np->Prev)
         {
            a += np->Value * x(np->Column);
         }
      prod += a * y(i);
   }

   return prod;
}

void SparseMatrix::GetRowSums(Vector &x) const
{
   for (int i = 0; i < height; i++)
   {
      double a = 0.0;
      if (A)
         for (int j = I[i], end = I[i+1]; j < end; j++)
         {
            a += A[j];
         }
      else
         for (RowNode *np = Rows[i]; np != NULL; np = np->Prev)
         {
            a += np->Value;
         }
      x(i) = a;
   }
}

double SparseMatrix::GetRowNorml1(int irow) const
{
   MFEM_VERIFY(irow < height,
               "row " << irow << " not in matrix with height " << height);

   double a = 0.0;
   if (A)
      for (int j = I[irow], end = I[irow+1]; j < end; j++)
      {
         a += fabs(A[j]);
      }
   else
      for (RowNode *np = Rows[irow]; np != NULL; np = np->Prev)
      {
         a += fabs(np->Value);
      }

   return a;
}

void SparseMatrix::Finalize(int skip_zeros, bool fix_empty_rows)
{
   int i, j, nr, nz;
   RowNode *aux;

   if (Finalized())
   {
      return;
   }

   delete [] ColPtrNode;
   ColPtrNode = NULL;

   I = new int[height+1];
   I[0] = 0;
   for (i = 1; i <= height; i++)
   {
      nr = 0;
      for (aux = Rows[i-1]; aux != NULL; aux = aux->Prev)
         if (!skip_zeros || aux->Value != 0.0)
         {
            nr++;
         }
      if (fix_empty_rows && !nr) { nr = 1; }
      I[i] = I[i-1] + nr;
   }

   nz = I[height];
   J = new int[nz];
   A = new double[nz];
   // Assume we're sorted until we find out otherwise
   isSorted = true;
   for (j = i = 0; i < height; i++)
   {
      int lastCol = -1;
      nr = 0;
      for (aux = Rows[i]; aux != NULL; aux = aux->Prev)
      {
         if (!skip_zeros || aux->Value != 0.0)
         {
            J[j] = aux->Column;
            A[j] = aux->Value;

            if ( lastCol > J[j] )
            {
               isSorted = false;
            }
            lastCol = J[j];

            j++;
            nr++;
         }
      }
      if (fix_empty_rows && !nr)
      {
         J[j] = i;
         A[j] = 1.0;
         j++;
      }
   }

#ifdef MFEM_USE_MEMALLOC
   delete NodesMem;
   NodesMem = NULL;
#else
   for (i = 0; i < height; i++)
   {
      RowNode *node_p = Rows[i];
      while (node_p != NULL)
      {
         aux = node_p;
         node_p = node_p->Prev;
         delete aux;
      }
   }
#endif

   delete [] Rows;
   Rows = NULL;
}

void SparseMatrix::GetBlocks(Array2D<SparseMatrix *> &blocks) const
{
   int br = blocks.NumRows(), bc = blocks.NumCols();
   int nr = (height + br - 1)/br, nc = (width + bc - 1)/bc;

   for (int j = 0; j < bc; j++)
   {
      for (int i = 0; i < br; i++)
      {
         int *bI = new int[nr + 1];
         for (int k = 0; k <= nr; k++)
         {
            bI[k] = 0;
         }
         blocks(i,j) = new SparseMatrix(bI, NULL, NULL, nr, nc);
      }
   }

   for (int gr = 0; gr < height; gr++)
   {
      int bi = gr/nr, i = gr%nr + 1;
      if (Finalized())
      {
         for (int j = I[gr]; j < I[gr+1]; j++)
         {
            if (A[j] != 0.0)
            {
               blocks(bi, J[j]/nc)->I[i]++;
            }
         }
      }
      else
      {
         for (RowNode *n_p = Rows[gr]; n_p != NULL; n_p = n_p->Prev)
         {
            if (n_p->Value != 0.0)
            {
               blocks(bi, n_p->Column/nc)->I[i]++;
            }
         }
      }
   }

   for (int j = 0; j < bc; j++)
   {
      for (int i = 0; i < br; i++)
      {
         SparseMatrix &b = *blocks(i,j);
         int nnz = 0, rs;
         for (int k = 1; k <= nr; k++)
         {
            rs = b.I[k], b.I[k] = nnz, nnz += rs;
         }
         b.J = new int[nnz];
         b.A = new double[nnz];
      }
   }

   for (int gr = 0; gr < height; gr++)
   {
      int bi = gr/nr, i = gr%nr + 1;
      if (Finalized())
      {
         for (int j = I[gr]; j < I[gr+1]; j++)
         {
            if (A[j] != 0.0)
            {
               SparseMatrix &b = *blocks(bi, J[j]/nc);
               b.J[b.I[i]] = J[j] % nc;
               b.A[b.I[i]] = A[j];
               b.I[i]++;
            }
         }
      }
      else
      {
         for (RowNode *n_p = Rows[gr]; n_p != NULL; n_p = n_p->Prev)
         {
            if (n_p->Value != 0.0)
            {
               SparseMatrix &b = *blocks(bi, n_p->Column/nc);
               b.J[b.I[i]] = n_p->Column % nc;
               b.A[b.I[i]] = n_p->Value;
               b.I[i]++;
            }
         }
      }
   }
}

double SparseMatrix::IsSymmetric() const
{
   if (height != width)
   {
      return std::numeric_limits<double>::infinity();
   }

   double symm = 0.0;
   if (Empty())
   {
      // return 0.0;
   }
   else if (Finalized())
   {
      for (int i = 1; i < height; i++)
      {
         for (int j = I[i]; j < I[i+1]; j++)
         {
            if (J[j] < i)
            {
               symm = std::max(symm, std::abs(A[j]-(*this)(J[j],i)));
            }
         }
      }
   }
   else
   {
      for (int i = 0; i < height; i++)
      {
         for (RowNode *node_p = Rows[i]; node_p != NULL; node_p = node_p->Prev)
         {
            int col = node_p->Column;
            if (col < i)
            {
               symm = std::max(symm, std::abs(node_p->Value-(*this)(col,i)));
            }
         }
      }
   }
   return symm;
}

void SparseMatrix::Symmetrize()
{
   MFEM_VERIFY(Finalized(), "Matrix must be finalized.");

   int i, j;
   for (i = 1; i < height; i++)
      for (j = I[i]; j < I[i+1]; j++)
         if (J[j] < i)
         {
            A[j] += (*this)(J[j],i);
            A[j] *= 0.5;
            (*this)(J[j],i) = A[j];
         }
}

int SparseMatrix::NumNonZeroElems() const
{
   if (A != NULL)  // matrix is finalized
   {
      return I[height];
   }
   else
   {
      int nnz = 0;

      for (int i = 0; i < height; i++)
      {
         for (RowNode *node_p = Rows[i]; node_p != NULL; node_p = node_p->Prev)
         {
            nnz++;
         }
      }

      return nnz;
   }
}

double SparseMatrix::MaxNorm() const
{
   double m = 0.0;

   if (A)
   {
      int nnz = I[height];
      for (int j = 0; j < nnz; j++)
      {
         m = std::max(m, std::abs(A[j]));
      }
   }
   else
   {
      for (int i = 0; i < height; i++)
         for (RowNode *n_p = Rows[i]; n_p != NULL; n_p = n_p->Prev)
         {
            m = std::max(m, std::abs(n_p->Value));
         }
   }
   return m;
}

int SparseMatrix::CountSmallElems(double tol) const
{
   int counter = 0;

   if (A)
   {
      const int nz = I[height];
      const double *Ap = A;

      for (int i = 0; i < nz; i++)
      {
         counter += (std::abs(Ap[i]) <= tol);
      }
   }
   else
   {
      for (int i = 0; i < height; i++)
      {
         for (RowNode *aux = Rows[i]; aux != NULL; aux = aux->Prev)
         {
            counter += (std::abs(aux->Value) <= tol);
         }
      }
   }

   return counter;
}

int SparseMatrix::CheckFinite() const
{
   if (Empty())
   {
      return 0;
   }
   else if (Finalized())
   {
      return mfem::CheckFinite(A, I[height]);
   }
   else
   {
      int counter = 0;
      for (int i = 0; i < height; i++)
      {
         for (RowNode *aux = Rows[i]; aux != NULL; aux = aux->Prev)
         {
            counter += !IsFinite(aux->Value);
         }
      }
      return counter;
   }
}

MatrixInverse *SparseMatrix::Inverse() const
{
   return NULL;
}

void SparseMatrix::EliminateRow(int row, const double sol, Vector &rhs)
{
   RowNode *aux;

   MFEM_ASSERT(row < height && row >= 0,
               "Row " << row << " not in matrix of height " << height);

   MFEM_VERIFY(!Finalized(), "Matrix must NOT be finalized.");

   for (aux = Rows[row]; aux != NULL; aux = aux->Prev)
   {
      rhs(aux->Column) -= sol * aux->Value;
      aux->Value = 0.0;
   }
}

void SparseMatrix::EliminateRow(int row, int setOneDiagonal)
{
   RowNode *aux;

   MFEM_ASSERT(row < height && row >= 0,
               "Row " << row << " not in matrix of height " << height);
   MFEM_ASSERT(!setOneDiagonal || height == width,
               "if setOneDiagonal, must be rectangular matrix, not height = "
               << height << ",  width = " << width);

   if (Rows == NULL)
      for (int i=I[row]; i < I[row+1]; ++i)
      {
         A[i]=0.0;
      }
   else
      for (aux = Rows[row]; aux != NULL; aux = aux->Prev)
      {
         aux->Value = 0.0;
      }

   if (setOneDiagonal)
   {
      SearchRow(row, row) = 1.;
   }
}

void SparseMatrix::EliminateCol(int col, int setOneDiagonal)
{
<<<<<<< HEAD
   if (Finalized())
   {
      const int nnz = I[height];
      for (int j = 0; j < nnz; j++)
      {
         if (J[j] == col) { A[j] = 0.0; }
      }
   }
   else
   {
      for (int i = 0; i < height; i++)
         for (RowNode *aux = Rows[i]; aux != NULL; aux = aux->Prev)
=======
   MFEM_ASSERT(col < width && col >= 0,
               "Col " << col << " not in matrix of width " << width);

   MFEM_ASSERT(!setOneDiagonal || height == width,
               "if setOneDiagonal, must be square matrix, not height = "
               << height << ",  width = " << width);

   if (Rows == NULL)
   {
      for (int i = 0; i < height; i++)
         for (int jpos = I[i]; jpos != I[i+1]; ++jpos)
            if (J[jpos] == col)
            {
               A[jpos] = 0.0;
            }
   }
   else
   {
      RowNode *aux;
      for (int i = 0; i < height; i++)
         for (aux = Rows[i]; aux != NULL; aux = aux->Prev)
>>>>>>> 90a31dd3
            if (aux -> Column == col)
            {
               aux->Value = 0.0;
            }
   }
<<<<<<< HEAD
=======

   if (setOneDiagonal)
   {
      SearchRow(col, col) = 1.0;
   }
>>>>>>> 90a31dd3
}

void SparseMatrix::EliminateCols(const Array<int> &cols, Vector *x, Vector *b)
{
   if (Rows == NULL)
   {
      for (int i = 0; i < height; i++)
         for (int jpos = I[i]; jpos != I[i+1]; ++jpos)
            if (cols[ J[jpos]] )
            {
               if (x && b)
               {
                  (*b)(i) -= A[jpos] * (*x)( J[jpos] );
               }
               A[jpos] = 0.0;
            }
   }
   else
   {
      RowNode *aux;
      for (int i = 0; i < height; i++)
         for (aux = Rows[i]; aux != NULL; aux = aux->Prev)
            if (cols[aux -> Column])
            {
               if (x && b)
               {
                  (*b)(i) -= aux -> Value * (*x)(aux -> Column);
               }
               aux->Value = 0.0;
            }
   }
}

void SparseMatrix::EliminateRowCol(int rc, const double sol, Vector &rhs,
                                   int d)
{
   int col;

   MFEM_ASSERT(rc < height && rc >= 0,
               "Row " << rc << " not in matrix of height " << height);

   if (Rows == NULL)
   {
      for (int j = I[rc]; j < I[rc+1]; j++)
      {
         if ((col = J[j]) == rc)
         {
            if (d)
            {
               rhs(rc) = A[j] * sol;
            }
            else
            {
               A[j] = 1.0;
               rhs(rc) = sol;
            }
         }
         else
         {
            A[j] = 0.0;
            for (int k = I[col]; 1; k++)
            {
               if (k == I[col+1])
               {
                  mfem_error("SparseMatrix::EliminateRowCol () #2");
               }
               else if (J[k] == rc)
               {
                  rhs(col) -= sol * A[k];
                  A[k] = 0.0;
                  break;
               }
            }
         }
      }
   }
   else
   {
      for (RowNode *aux = Rows[rc]; aux != NULL; aux = aux->Prev)
      {
         if ((col = aux->Column) == rc)
         {
            if (d)
            {
               rhs(rc) = aux->Value * sol;
            }
            else
            {
               aux->Value = 1.0;
               rhs(rc) = sol;
            }
         }
         else
         {
            aux->Value = 0.0;
            for (RowNode *node = Rows[col]; 1; node = node->Prev)
            {
               if (node == NULL)
               {
                  mfem_error("SparseMatrix::EliminateRowCol () #3");
               }
               else if (node->Column == rc)
               {
                  rhs(col) -= sol * node->Value;
                  node->Value = 0.0;
                  break;
               }
            }
         }
      }
   }
}

void SparseMatrix::EliminateRowColMultipleRHS(int rc, const Vector &sol,
                                              DenseMatrix &rhs, int d)
{
   int col;
   int num_rhs = rhs.Width();

   MFEM_ASSERT(rc < height && rc >= 0,
               "Row " << rc << " not in matrix of height " << height);
   MFEM_ASSERT(sol.Size() == num_rhs, "solution size (" << sol.Size()
               << ") must match rhs width (" << num_rhs << ")");

   if (Rows == NULL)
      for (int j = I[rc]; j < I[rc+1]; j++)
         if ((col = J[j]) == rc)
            if (d)
            {
               for (int r = 0; r < num_rhs; r++)
               {
                  rhs(rc,r) = A[j] * sol(r);
               }
            }
            else
            {
               A[j] = 1.0;
               for (int r = 0; r < num_rhs; r++)
               {
                  rhs(rc,r) = sol(r);
               }
            }
         else
         {
            A[j] = 0.0;
            for (int k = I[col]; 1; k++)
               if (k == I[col+1])
               {
                  mfem_error("SparseMatrix::EliminateRowColMultipleRHS() #3");
               }
               else if (J[k] == rc)
               {
                  for (int r = 0; r < num_rhs; r++)
                  {
                     rhs(col,r) -= sol(r) * A[k];
                  }
                  A[k] = 0.0;
                  break;
               }
         }
   else
      for (RowNode *aux = Rows[rc]; aux != NULL; aux = aux->Prev)
         if ((col = aux->Column) == rc)
            if (d)
            {
               for (int r = 0; r < num_rhs; r++)
               {
                  rhs(rc,r) = aux->Value * sol(r);
               }
            }
            else
            {
               aux->Value = 1.0;
               for (int r = 0; r < num_rhs; r++)
               {
                  rhs(rc,r) = sol(r);
               }
            }
         else
         {
            aux->Value = 0.0;
            for (RowNode *node = Rows[col]; 1; node = node->Prev)
               if (node == NULL)
               {
                  mfem_error("SparseMatrix::EliminateRowColMultipleRHS() #4");
               }
               else if (node->Column == rc)
               {
                  for (int r = 0; r < num_rhs; r++)
                  {
                     rhs(col,r) -= sol(r) * node->Value;
                  }
                  node->Value = 0.0;
                  break;
               }
         }
}

void SparseMatrix::EliminateRowCol(int rc, int d)
{
   int col;

   MFEM_ASSERT(rc < height && rc >= 0,
               "Row " << rc << " not in matrix of height " << height);

   if (Rows == NULL)
   {
      for (int j = I[rc]; j < I[rc+1]; j++)
         if ((col = J[j]) == rc)
         {
            if (d == 0)
            {
               A[j] = 1.0;
            }
         }
         else
         {
            A[j] = 0.0;
            for (int k = I[col]; 1; k++)
               if (k == I[col+1])
               {
                  mfem_error("SparseMatrix::EliminateRowCol() #2");
               }
               else if (J[k] == rc)
               {
                  A[k] = 0.0;
                  break;
               }
         }
   }
   else
   {
      RowNode *aux, *node;

      for (aux = Rows[rc]; aux != NULL; aux = aux->Prev)
      {
         if ((col = aux->Column) == rc)
         {
            if (d == 0)
            {
               aux->Value = 1.0;
            }
         }
         else
         {
            aux->Value = 0.0;
            for (node = Rows[col]; 1; node = node->Prev)
               if (node == NULL)
               {
                  mfem_error("SparseMatrix::EliminateRowCol() #3");
               }
               else if (node->Column == rc)
               {
                  node->Value = 0.0;
                  break;
               }
         }
      }
   }
}

// This is almost identical to EliminateRowCol(int, int), except for
// the A[j] = value; and aux->Value = value; lines.
void SparseMatrix::EliminateRowColDiag(int rc, double value)
{
   int col;

   MFEM_ASSERT(rc < height && rc >= 0,
               "Row " << rc << " not in matrix of height " << height);

   if (Rows == NULL)
   {
      for (int j = I[rc]; j < I[rc+1]; j++)
         if ((col = J[j]) == rc)
         {
            A[j] = value;
         }
         else
         {
            A[j] = 0.0;
            for (int k = I[col]; 1; k++)
               if (k == I[col+1])
               {
                  mfem_error("SparseMatrix::EliminateRowCol() #2");
               }
               else if (J[k] == rc)
               {
                  A[k] = 0.0;
                  break;
               }
         }
   }
   else
   {
      RowNode *aux, *node;

      for (aux = Rows[rc]; aux != NULL; aux = aux->Prev)
      {
         if ((col = aux->Column) == rc)
         {
            aux->Value = value;
         }
         else
         {
            aux->Value = 0.0;
            for (node = Rows[col]; 1; node = node->Prev)
               if (node == NULL)
               {
                  mfem_error("SparseMatrix::EliminateRowCol() #3");
               }
               else if (node->Column == rc)
               {
                  node->Value = 0.0;
                  break;
               }
         }
      }
   }
}

void SparseMatrix::EliminateRowCol(int rc, SparseMatrix &Ae, int d)
{
   int col;

   if (Rows)
   {
      RowNode *nd, *nd2;
      for (nd = Rows[rc]; nd != NULL; nd = nd->Prev)
      {
         if ((col = nd->Column) == rc)
         {
            if (d == 0)
            {
               Ae.Add(rc, rc, nd->Value - 1.0);
               nd->Value = 1.0;
            }
         }
         else
         {
            Ae.Add(rc, col, nd->Value);
            nd->Value = 0.0;
            for (nd2 = Rows[col]; 1; nd2 = nd2->Prev)
            {
               if (nd2 == NULL)
               {
                  mfem_error("SparseMatrix::EliminateRowCol");
               }
               else if (nd2->Column == rc)
               {
                  Ae.Add(col, rc, nd2->Value);
                  nd2->Value = 0.0;
                  break;
               }
            }
         }
      }
   }
   else
   {
      for (int j = I[rc]; j < I[rc+1]; j++)
      {
         if ((col = J[j]) == rc)
         {
            if (d == 0)
            {
               Ae.Add(rc, rc, A[j] - 1.0);
               A[j] = 1.0;
            }
         }
         else
         {
            Ae.Add(rc, col, A[j]);
            A[j] = 0.0;
            for (int k = I[col]; true; k++)
            {
               if (k == I[col+1])
               {
                  mfem_error("SparseMatrix::EliminateRowCol");
               }
               else if (J[k] == rc)
               {
                  Ae.Add(col, rc, A[k]);
                  A[k] = 0.0;
                  break;
               }
            }
         }
      }
   }
}

void SparseMatrix::SetDiagIdentity()
{
   for (int i = 0; i < height; i++)
      if (I[i+1] == I[i]+1 && fabs(A[I[i]]) < 1e-16)
      {
         A[I[i]] = 1.0;
      }
}

void SparseMatrix::EliminateZeroRows()
{
   int i, j;
   double zero;

   for (i = 0; i < height; i++)
   {
      zero = 0.0;
      for (j = I[i]; j < I[i+1]; j++)
      {
         zero += fabs(A[j]);
      }
      if (zero < 1e-12)
      {
         for (j = I[i]; j < I[i+1]; j++)
            if (J[j] == i)
            {
               A[j] = 1.0;
            }
            else
            {
               A[j] = 0.0;
            }
      }
   }
}

void SparseMatrix::Gauss_Seidel_forw(const Vector &x, Vector &y) const
{
   int c, i, s = height;
   double sum, *yp = y.GetData();
   const double *xp = x.GetData();

   if (A == NULL)
   {
      RowNode *diag_p, *n_p, **R = Rows;

      for (i = 0; i < s; i++)
      {
         sum = 0.0;
         diag_p = NULL;
         for (n_p = R[i]; n_p != NULL; n_p = n_p->Prev)
            if ((c = n_p->Column) == i)
            {
               diag_p = n_p;
            }
            else
            {
               sum += n_p->Value * yp[c];
            }

         if (diag_p != NULL && diag_p->Value != 0.0)
         {
            yp[i] = (xp[i] - sum) / diag_p->Value;
         }
         else if (xp[i] == sum)
         {
            yp[i] = sum;
         }
         else
         {
            mfem_error("SparseMatrix::Gauss_Seidel_forw()");
         }
      }
   }
   else
   {
      int j, end, d, *Ip = I, *Jp = J;
      double *Ap = A;

      j = Ip[0];
      for (i = 0; i < s; i++)
      {
         end = Ip[i+1];
         sum = 0.0;
         d = -1;
         for ( ; j < end; j++)
            if ((c = Jp[j]) == i)
            {
               d = j;
            }
            else
            {
               sum += Ap[j] * yp[c];
            }

         if (d >= 0 && Ap[d] != 0.0)
         {
            yp[i] = (xp[i] - sum) / Ap[d];
         }
         else if (xp[i] == sum)
         {
            yp[i] = sum;
         }
         else
         {
            mfem_error("SparseMatrix::Gauss_Seidel_forw(...) #2");
         }
      }
   }
}

void SparseMatrix::Gauss_Seidel_back(const Vector &x, Vector &y) const
{
   int i, c;
   double sum, *yp = y.GetData();
   const double *xp = x.GetData();

   if (A == NULL)
   {
      RowNode *diag_p, *n_p, **R = Rows;

      for (i = height-1; i >= 0; i--)
      {
         sum = 0.;
         diag_p = NULL;
         for (n_p = R[i]; n_p != NULL; n_p = n_p->Prev)
            if ((c = n_p->Column) == i)
            {
               diag_p = n_p;
            }
            else
            {
               sum += n_p->Value * yp[c];
            }

         if (diag_p != NULL && diag_p->Value != 0.0)
         {
            yp[i] = (xp[i] - sum) / diag_p->Value;
         }
         else if (xp[i] == sum)
         {
            yp[i] = sum;
         }
         else
         {
            mfem_error("SparseMatrix::Gauss_Seidel_back()");
         }
      }
   }
   else
   {
      int j, beg, d, *Ip = I, *Jp = J;
      double *Ap = A;

      j = Ip[height]-1;
      for (i = height-1; i >= 0; i--)
      {
         beg = Ip[i];
         sum = 0.;
         d = -1;
         for ( ; j >= beg; j--)
            if ((c = Jp[j]) == i)
            {
               d = j;
            }
            else
            {
               sum += Ap[j] * yp[c];
            }

         if (d >= 0 && Ap[d] != 0.0)
         {
            yp[i] = (xp[i] - sum) / Ap[d];
         }
         else if (xp[i] == sum)
         {
            yp[i] = sum;
         }
         else
         {
            mfem_error("SparseMatrix::Gauss_Seidel_back(...) #2");
         }
      }
   }
}

double SparseMatrix::GetJacobiScaling() const
{
   MFEM_VERIFY(Finalized(), "Matrix must be finalized.");

   double sc = 1.0;
   for (int i = 0; i < height; i++)
   {
      int d = -1;
      double norm = 0.0;
      for (int j = I[i]; j < I[i+1]; j++)
      {
         if (J[j] == i)
         {
            d = j;
         }
         norm += fabs(A[j]);
      }
      if (d >= 0 && A[d] != 0.0)
      {
         double a = 1.8 * fabs(A[d]) / norm;
         if (a < sc)
         {
            sc = a;
         }
      }
      else
      {
         mfem_error("SparseMatrix::GetJacobiScaling() #2");
      }
   }
   return sc;
}

void SparseMatrix::Jacobi(const Vector &b, const Vector &x0, Vector &x1,
                          double sc) const
{
   MFEM_VERIFY(Finalized(), "Matrix must be finalized.");

   for (int i = 0; i < height; i++)
   {
      int d = -1;
      double sum = b(i);
      for (int j = I[i]; j < I[i+1]; j++)
      {
         if (J[j] == i)
         {
            d = j;
         }
         else
         {
            sum -= A[j] * x0(J[j]);
         }
      }
      if (d >= 0 && A[d] != 0.0)
      {
         x1(i) = sc * (sum / A[d]) + (1.0 - sc) * x0(i);
      }
      else
      {
         mfem_error("SparseMatrix::Jacobi(...) #2");
      }
   }
}

void SparseMatrix::DiagScale(const Vector &b, Vector &x, double sc) const
{
   MFEM_VERIFY(Finalized(), "Matrix must be finalized.");

   bool scale = (sc != 1.0);
   for (int i = 0, j = 0; i < height; i++)
   {
      int end = I[i+1];
      for ( ; true; j++)
      {
         MFEM_VERIFY(j != end, "Couldn't find diagonal in row. i = " << i
                     << ", j = " << j
                     << ", I[i+1] = " << end );
         if (J[j] == i)
         {
            MFEM_VERIFY(std::abs(A[j]) > 0.0, "Diagonal " << j << " must be nonzero");
            if (scale)
            {
               x(i) = sc * b(i) / A[j];
            }
            else
            {
               x(i) = b(i) / A[j];
            }
            break;
         }
      }
      j = end;
   }
   return;
}

void SparseMatrix::Jacobi2(const Vector &b, const Vector &x0, Vector &x1,
                           double sc) const
{
   MFEM_VERIFY(Finalized(), "Matrix must be finalized.");

   for (int i = 0; i < height; i++)
   {
      double resi = b(i), norm = 0.0;
      for (int j = I[i]; j < I[i+1]; j++)
      {
         resi -= A[j] * x0(J[j]);
         norm += fabs(A[j]);
      }
      if (norm > 0.0)
      {
         x1(i) = x0(i) + sc * resi / norm;
      }
      else
      {
         MFEM_ABORT("L1 norm of row " << i << " is zero.");
      }
   }
}

void SparseMatrix::Jacobi3(const Vector &b, const Vector &x0, Vector &x1,
                           double sc) const
{
   MFEM_VERIFY(Finalized(), "Matrix must be finalized.");

   for (int i = 0; i < height; i++)
   {
      double resi = b(i), sum = 0.0;
      for (int j = I[i]; j < I[i+1]; j++)
      {
         resi -= A[j] * x0(J[j]);
         sum  += A[j];
      }
      if (sum > 0.0)
      {
         x1(i) = x0(i) + sc * resi / sum;
      }
      else
      {
         MFEM_ABORT("sum of row " << i << " is zero.");
      }
   }
}

void SparseMatrix::AddSubMatrix(const Array<int> &rows, const Array<int> &cols,
                                const DenseMatrix &subm, int skip_zeros)
{
   int i, j, gi, gj, s, t;
   double a;

   for (i = 0; i < rows.Size(); i++)
   {
      if ((gi=rows[i]) < 0) { gi = -1-gi, s = -1; }
      else { s = 1; }
      MFEM_ASSERT(gi < height,
                  "Trying to insert a row " << gi << " outside the matrix height "
                  << height);
      SetColPtr(gi);
      for (j = 0; j < cols.Size(); j++)
      {
         if ((gj=cols[j]) < 0) { gj = -1-gj, t = -s; }
         else { t = s; }
         MFEM_ASSERT(gj < width,
                     "Trying to insert a column " << gj << " outside the matrix width "
                     << width);
         a = subm(i, j);
         if (skip_zeros && a == 0.0)
         {
            // if the element is zero do not assemble it unless this breaks
            // the symmetric structure
            if (&rows != &cols || subm(j, i) == 0.0)
            {
               continue;
            }
         }
         if (t < 0) { a = -a; }
         _Add_(gj, a);
      }
      ClearColPtr();
   }
}

void SparseMatrix::Set(const int i, const int j, const double A)
{
   double a = A;
   int gi, gj, s, t;

   if ((gi=i) < 0) { gi = -1-gi, s = -1; }
   else { s = 1; }
   MFEM_ASSERT(gi < height,
               "Trying to insert a row " << gi << " outside the matrix height "
               << height);
   if ((gj=j) < 0) { gj = -1-gj, t = -s; }
   else { t = s; }
   MFEM_ASSERT(gj < width,
               "Trying to insert a column " << gj << " outside the matrix width "
               << width);
   if (t < 0) { a = -a; }
   _Set_(gi, gj, a);
}

void SparseMatrix::Add(const int i, const int j, const double A)
{
   int gi, gj, s, t;
   double a = A;

   if ((gi=i) < 0) { gi = -1-gi, s = -1; }
   else { s = 1; }
   MFEM_ASSERT(gi < height,
               "Trying to insert a row " << gi << " outside the matrix height "
               << height);
   if ((gj=j) < 0) { gj = -1-gj, t = -s; }
   else { t = s; }
   MFEM_ASSERT(gj < width,
               "Trying to insert a column " << gj << " outside the matrix width "
               << width);
   if (t < 0) { a = -a; }
   _Add_(gi, gj, a);
}

void SparseMatrix::SetSubMatrix(const Array<int> &rows, const Array<int> &cols,
                                const DenseMatrix &subm, int skip_zeros)
{
   int i, j, gi, gj, s, t;
   double a;

   for (i = 0; i < rows.Size(); i++)
   {
      if ((gi=rows[i]) < 0) { gi = -1-gi, s = -1; }
      else { s = 1; }
      MFEM_ASSERT(gi < height,
                  "Trying to insert a row " << gi << " outside the matrix height "
                  << height);
      SetColPtr(gi);
      for (j = 0; j < cols.Size(); j++)
      {
         a = subm(i, j);
         if (skip_zeros && a == 0.0)
         {
            continue;
         }
         if ((gj=cols[j]) < 0) { gj = -1-gj, t = -s; }
         else { t = s; }
         MFEM_ASSERT(gj < width,
                     "Trying to insert a column " << gj << " outside the matrix width "
                     << width);
         if (t < 0) { a = -a; }
         _Set_(gj, a);
      }
      ClearColPtr();
   }
}

void SparseMatrix::SetSubMatrixTranspose(const Array<int> &rows,
                                         const Array<int> &cols,
                                         const DenseMatrix &subm,
                                         int skip_zeros)
{
   int i, j, gi, gj, s, t;
   double a;

   for (i = 0; i < rows.Size(); i++)
   {
      if ((gi=rows[i]) < 0) { gi = -1-gi, s = -1; }
      else { s = 1; }
      MFEM_ASSERT(gi < height,
                  "Trying to insert a row " << gi << " outside the matrix height "
                  << height);
      SetColPtr(gi);
      for (j = 0; j < cols.Size(); j++)
      {
         a = subm(j, i);
         if (skip_zeros && a == 0.0)
         {
            continue;
         }
         if ((gj=cols[j]) < 0) { gj = -1-gj, t = -s; }
         else { t = s; }
         MFEM_ASSERT(gj < width,
                     "Trying to insert a column " << gj << " outside the matrix width "
                     << width);
         if (t < 0) { a = -a; }
         _Set_(gj, a);
      }
      ClearColPtr();
   }
}

void SparseMatrix::GetSubMatrix(const Array<int> &rows, const Array<int> &cols,
                                DenseMatrix &subm) const
{
   int i, j, gi, gj, s, t;
   double a;

   for (i = 0; i < rows.Size(); i++)
   {
      if ((gi=rows[i]) < 0) { gi = -1-gi, s = -1; }
      else { s = 1; }
      MFEM_ASSERT(gi < height,
                  "Trying to insert a row " << gi << " outside the matrix height "
                  << height);
      SetColPtr(gi);
      for (j = 0; j < cols.Size(); j++)
      {
         if ((gj=cols[j]) < 0) { gj = -1-gj, t = -s; }
         else { t = s; }
         MFEM_ASSERT(gj < width,
                     "Trying to insert a column " << gj << " outside the matrix width "
                     << width);
         a = _Get_(gj);
         subm(i, j) = (t < 0) ? (-a) : (a);
      }
      ClearColPtr();
   }
}

bool SparseMatrix::RowIsEmpty(const int row) const
{
   int gi;

   if ((gi=row) < 0)
   {
      gi = -1-gi;
   }
   MFEM_ASSERT(gi < height,
               "Trying to insert a row " << gi << " outside the matrix height "
               << height);
   if (Rows)
   {
      return (Rows[gi] == NULL);
   }
   else
   {
      return (I[gi] == I[gi+1]);
   }
}

int SparseMatrix::GetRow(const int row, Array<int> &cols, Vector &srow) const
{
   RowNode *n;
   int j, gi;

   if ((gi=row) < 0) { gi = -1-gi; }
   MFEM_ASSERT(gi < height,
               "Trying to insert a row " << gi << " outside the matrix height "
               << height);
   if (Rows)
   {
      for (n = Rows[gi], j = 0; n; n = n->Prev)
      {
         j++;
      }
      cols.SetSize(j);
      srow.SetSize(j);
      for (n = Rows[gi], j = 0; n; n = n->Prev, j++)
      {
         cols[j] = n->Column;
         srow(j) = n->Value;
      }
      if (row < 0)
      {
         srow.Neg();
      }

      return 0;
   }
   else
   {
      j = I[gi];
      cols.MakeRef(J + j, I[gi+1]-j);
      srow.NewDataAndSize(A + j, cols.Size());
      MFEM_ASSERT(row >= 0, "Row not valid: " << row );
      return 1;
   }
}

void SparseMatrix::SetRow(const int row, const Array<int> &cols,
                          const Vector &srow)
{
   int gi, gj, s, t;
   double a;

   if ((gi=row) < 0) { gi = -1-gi, s = -1; }
   else { s = 1; }
   MFEM_ASSERT(gi < height,
               "Trying to insert a row " << gi << " outside the matrix height "
               << height);

   if (!Finalized())
   {
      SetColPtr(gi);
      for (int j = 0; j < cols.Size(); j++)
      {
         if ((gj=cols[j]) < 0) { gj = -1-gj, t = -s; }
         else { t = s; }
         MFEM_ASSERT(gj < width,
                     "Trying to insert a column " << gj << " outside the matrix"
                     " width " << width);
         a = srow(j);
         if (t < 0) { a = -a; }
         _Set_(gj, a);
      }
      ClearColPtr();
   }
   else
   {
      MFEM_ASSERT(cols.Size() == RowSize(gi), "");
      MFEM_ASSERT(cols.Size() == srow.Size(), "");

      for (int i = I[gi], j = 0; j < cols.Size(); j++, i++)
      {
         if ((gj=cols[j]) < 0) { gj = -1-gj, t = -s; }
         else { t = s; }
         MFEM_ASSERT(gj < width,
                     "Trying to insert a column " << gj << " outside the matrix"
                     " width " << width);

         J[i] = gj;
         A[i] = srow[j] * t;
      }

   }
}

void SparseMatrix::AddRow(const int row, const Array<int> &cols,
                          const Vector &srow)
{
   int j, gi, gj, s, t;
   double a;

   MFEM_VERIFY(!Finalized(), "Matrix must NOT be finalized.");

   if ((gi=row) < 0) { gi = -1-gi, s = -1; }
   else { s = 1; }
   MFEM_ASSERT(gi < height,
               "Trying to insert a row " << gi << " outside the matrix height "
               << height);
   SetColPtr(gi);
   for (j = 0; j < cols.Size(); j++)
   {
      if ((gj=cols[j]) < 0) { gj = -1-gj, t = -s; }
      else { t = s; }
      MFEM_ASSERT(gj < width,
                  "Trying to insert a column " << gj << " outside the matrix width "
                  << width);
      a = srow(j);
      if (a == 0.0)
      {
         continue;
      }
      if (t < 0) { a = -a; }
      _Add_(gj, a);
   }
   ClearColPtr();
}

void SparseMatrix::ScaleRow(const int row, const double scale)
{
   int i;

   if ((i=row) < 0)
   {
      i = -1-i;
   }
   if (Rows != NULL)
   {
      RowNode *aux;

      for (aux = Rows[i]; aux != NULL; aux = aux -> Prev)
      {
         aux -> Value *= scale;
      }
   }
   else
   {
      int j, end = I[i+1];

      for (j = I[i]; j < end; j++)
      {
         A[j] *= scale;
      }
   }
}

void SparseMatrix::ScaleRows(const Vector & sl)
{
   double scale;
   if (Rows != NULL)
   {
      RowNode *aux;
      for (int i=0; i < height; ++i)
      {
         scale = sl(i);
         for (aux = Rows[i]; aux != NULL; aux = aux -> Prev)
         {
            aux -> Value *= scale;
         }
      }
   }
   else
   {
      int j, end;

      for (int i=0; i < height; ++i)
      {
         end = I[i+1];
         scale = sl(i);
         for (j = I[i]; j < end; j++)
         {
            A[j] *= scale;
         }
      }
   }
}

void SparseMatrix::ScaleColumns(const Vector & sr)
{
   if (Rows != NULL)
   {
      RowNode *aux;
      for (int i=0; i < height; ++i)
      {
         for (aux = Rows[i]; aux != NULL; aux = aux -> Prev)
         {
            aux -> Value *= sr(aux->Column);
         }
      }
   }
   else
   {
      int j, end;

      for (int i=0; i < height; ++i)
      {
         end = I[i+1];
         for (j = I[i]; j < end; j++)
         {
            A[j] *= sr(J[j]);
         }
      }
   }
}

SparseMatrix &SparseMatrix::operator+=(const SparseMatrix &B)
{
   MFEM_ASSERT(height == B.height && width == B.width,
               "Mismatch of this matrix size and rhs.  This height = "
               << height << ", width = " << width << ", B.height = "
               << B.height << ", B.width = " << width);

   for (int i = 0; i < height; i++)
   {
      SetColPtr(i);
      if (B.Rows)
      {
         for (RowNode *aux = B.Rows[i]; aux != NULL; aux = aux->Prev)
         {
            _Add_(aux->Column, aux->Value);
         }
      }
      else
      {
         for (int j = B.I[i]; j < B.I[i+1]; j++)
         {
            _Add_(B.J[j], B.A[j]);
         }
      }
      ClearColPtr();
   }

   return (*this);
}

void SparseMatrix::Add(const double a, const SparseMatrix &B)
{
   for (int i = 0; i < height; i++)
   {
      B.SetColPtr(i);
      if (Rows)
      {
         for (RowNode *np = Rows[i]; np != NULL; np = np->Prev)
         {
            np->Value += a * B._Get_(np->Column);
         }
      }
      else
      {
         for (int j = I[i]; j < I[i+1]; j++)
         {
            A[j] += a * B._Get_(J[j]);
         }
      }
      B.ClearColPtr();
   }
}

SparseMatrix &SparseMatrix::operator=(double a)
{
   if (Rows == NULL)
      for (int i = 0, nnz = I[height]; i < nnz; i++)
      {
         A[i] = a;
      }
   else
      for (int i = 0; i < height; i++)
         for (RowNode *node_p = Rows[i]; node_p != NULL;
              node_p = node_p -> Prev)
         {
            node_p -> Value = a;
         }

   return (*this);
}

SparseMatrix &SparseMatrix::operator*=(double a)
{
   if (Rows == NULL)
      for (int i = 0, nnz = I[height]; i < nnz; i++)
      {
         A[i] *= a;
      }
   else
      for (int i = 0; i < height; i++)
         for (RowNode *node_p = Rows[i]; node_p != NULL;
              node_p = node_p -> Prev)
         {
            node_p -> Value *= a;
         }

   return (*this);
}

void SparseMatrix::Print(std::ostream & out, int _width) const
{
   int i, j;

   if (A == NULL)
   {
      RowNode *nd;
      for (i = 0; i < height; i++)
      {
         out << "[row " << i << "]\n";
         for (nd = Rows[i], j = 0; nd != NULL; nd = nd->Prev, j++)
         {
            out << " (" << nd->Column << "," << nd->Value << ")";
            if ( !((j+1) % _width) )
            {
               out << '\n';
            }
         }
         if (j % _width)
         {
            out << '\n';
         }
      }
      return;
   }

   for (i = 0; i < height; i++)
   {
      out << "[row " << i << "]\n";
      for (j = I[i]; j < I[i+1]; j++)
      {
         out << " (" << J[j] << "," << A[j] << ")";
         if ( !((j+1-I[i]) % _width) )
         {
            out << '\n';
         }
      }
      if ((j-I[i]) % _width)
      {
         out << '\n';
      }
   }
}

void SparseMatrix::PrintMatlab(std::ostream & out) const
{
   out << "% size " << height << " " << width << "\n";
   out << "% Non Zeros " << NumNonZeroElems() << "\n";
   int i, j;
   ios::fmtflags old_fmt = out.flags();
   out.setf(ios::scientific);
   std::streamsize old_prec = out.precision(14);

   for (i = 0; i < height; i++)
      for (j = I[i]; j < I[i+1]; j++)
      {
         out << i+1 << " " << J[j]+1 << " " << A[j] << '\n';
      }
   out.precision(old_prec);
   out.flags(old_fmt);
}

void SparseMatrix::PrintMM(std::ostream & out) const
{
   int i, j;
   ios::fmtflags old_fmt = out.flags();
   out.setf(ios::scientific);
   std::streamsize old_prec = out.precision(14);

   out << "%%MatrixMarket matrix coordinate real general" << '\n'
       << "% Generated by MFEM" << '\n';

   out << height << " " << width << " " << NumNonZeroElems() << '\n';
   for (i = 0; i < height; i++)
      for (j = I[i]; j < I[i+1]; j++)
      {
         out << i+1 << " " << J[j]+1 << " " << A[j] << '\n';
      }
   out.precision(old_prec);
   out.flags(old_fmt);
}

void SparseMatrix::PrintCSR(std::ostream & out) const
{
   MFEM_VERIFY(Finalized(), "Matrix must be finalized.");

   int i;

   out << height << '\n';  // number of rows

   for (i = 0; i <= height; i++)
   {
      out << I[i]+1 << '\n';
   }

   for (i = 0; i < I[height]; i++)
   {
      out << J[i]+1 << '\n';
   }

   for (i = 0; i < I[height]; i++)
   {
      out << A[i] << '\n';
   }
}

void SparseMatrix::PrintCSR2(std::ostream & out) const
{
   MFEM_VERIFY(Finalized(), "Matrix must be finalized.");

   int i;

   out << height << '\n'; // number of rows
   out << width << '\n';  // number of columns

   for (i = 0; i <= height; i++)
   {
      out << I[i] << '\n';
   }

   for (i = 0; i < I[height]; i++)
   {
      out << J[i] << '\n';
   }

   for (i = 0; i < I[height]; i++)
   {
      out << A[i] << '\n';
   }
}

void SparseMatrix::PrintInfo(std::ostream &out) const
{
   const double MiB = 1024.*1024;
   int nnz = NumNonZeroElems();
   double pz = 100./nnz;
   int nz = CountSmallElems(0.0);
   double max_norm = MaxNorm();
   double symm = IsSymmetric();
   int nnf = CheckFinite();
   int ns12 = CountSmallElems(1e-12*max_norm);
   int ns15 = CountSmallElems(1e-15*max_norm);
   int ns18 = CountSmallElems(1e-18*max_norm);

   out <<
       "SparseMatrix statistics:\n"
       "  Format                      : " <<
       (Empty() ? "(empty)" : (Finalized() ? "CSR" : "LIL")) << "\n"
       "  Dimensions                  : " << height << " x " << width << "\n"
       "  Number of entries (total)   : " << nnz << "\n"
       "  Number of entries (per row) : " << 1.*nnz/Height() << "\n"
       "  Number of stored zeros      : " << nz*pz << "% (" << nz << ")\n"
       "  Number of Inf/Nan entries   : " << nnf*pz << "% ("<< nnf << ")\n"
       "  Norm, max |a_ij|            : " << max_norm << "\n"
       "  Symmetry, max |a_ij-a_ji|   : " << symm << "\n"
       "  Number of small entries:\n"
       "    |a_ij| <= 1e-12*Norm      : " << ns12*pz << "% (" << ns12 << ")\n"
       "    |a_ij| <= 1e-15*Norm      : " << ns15*pz << "% (" << ns15 << ")\n"
       "    |a_ij| <= 1e-18*Norm      : " << ns18*pz << "% (" << ns18 << ")\n";
   if (Finalized())
   {
      out << "  Memory used by CSR          : " <<
          (sizeof(int)*(height+1+nnz)+sizeof(double)*nnz)/MiB << " MiB\n";
   }
   if (Rows != NULL)
   {
      size_t used_mem = sizeof(RowNode*)*height;
#ifdef MFEM_USE_MEMALLOC
      used_mem += NodesMem->MemoryUsage();
#else
      for (int i = 0; i < height; i++)
      {
         for (RowNode *aux = Rows[i]; aux != NULL; aux = aux->Prev)
         {
            used_mem += sizeof(RowNode);
         }
      }
#endif
      out << "  Memory used by LIL          : " << used_mem/MiB << " MiB\n";
   }
}

void SparseMatrix::Destroy()
{
   if (I != NULL && ownGraph)
   {
      delete [] I;
   }
   if (J != NULL && ownGraph)
   {
      delete [] J;
   }
   if (A != NULL && ownData)
   {
      delete [] A;
   }

   if (Rows != NULL)
   {
#if !defined(MFEM_USE_MEMALLOC)
      for (int i = 0; i < height; i++)
      {
         RowNode *aux, *node_p = Rows[i];
         while (node_p != NULL)
         {
            aux = node_p;
            node_p = node_p->Prev;
            delete aux;
         }
      }
#endif
      delete [] Rows;
   }

   if (ColPtrJ != NULL)
   {
      delete [] ColPtrJ;
   }
   if (ColPtrNode != NULL)
   {
      delete [] ColPtrNode;
   }
#ifdef MFEM_USE_MEMALLOC
   if (NodesMem != NULL)
   {
      delete NodesMem;
   }
#endif
}

int SparseMatrix::ActualWidth()
{
   int awidth = 0;
   if (A)
   {
      int *start_j = J;
      int *end_j = J + I[height];
      for (int *jptr = start_j; jptr != end_j; ++jptr)
      {
         awidth = std::max(awidth, *jptr + 1);
      }
   }
   else
   {
      RowNode *aux;
      for (int i = 0; i < height; i++)
      {
         for (aux = Rows[i]; aux != NULL; aux = aux->Prev)
         {
            awidth = std::max(awidth, aux->Column + 1);
         }
      }
   }
   return awidth;
}

void SparseMatrixFunction (SparseMatrix & S, double (*f)(double))
{
   int n = S.NumNonZeroElems();
   double * s = S.GetData();

   for (int i = 0; i < n; i++)
   {
      s[i] = f(s[i]);
   }
}

SparseMatrix *Transpose (const SparseMatrix &A)
{
   MFEM_VERIFY(
      A.Finalized(),
      "Finalize must be called before Transpose. Use TransposeRowMatrix instead");

   int i, j, end;
   int m, n, nnz, *A_i, *A_j, *At_i, *At_j;
   double *A_data, *At_data;

   m      = A.Height(); // number of rows of A
   n      = A.Width();  // number of columns of A
   nnz    = A.NumNonZeroElems();
   A_i    = A.GetI();
   A_j    = A.GetJ();
   A_data = A.GetData();

   At_i = new int[n+1];
   At_j = new int[nnz];
   At_data = new double[nnz];

   for (i = 0; i <= n; i++)
   {
      At_i[i] = 0;
   }
   for (i = 0; i < nnz; i++)
   {
      At_i[A_j[i]+1]++;
   }
   for (i = 1; i < n; i++)
   {
      At_i[i+1] += At_i[i];
   }

   for (i = j = 0; i < m; i++)
   {
      end = A_i[i+1];
      for ( ; j < end; j++)
      {
         At_j[At_i[A_j[j]]] = i;
         At_data[At_i[A_j[j]]] = A_data[j];
         At_i[A_j[j]]++;
      }
   }

   for (i = n; i > 0; i--)
   {
      At_i[i] = At_i[i-1];
   }
   At_i[0] = 0;

   return  new SparseMatrix (At_i, At_j, At_data, n, m);
}

SparseMatrix *TransposeAbstractSparseMatrix (const AbstractSparseMatrix &A,
                                             int useActualWidth)
{
   int i, j;
   int m, n, nnz, *At_i, *At_j;
   double *At_data;
   Array<int> Acols;
   Vector Avals;

   m = A.Height(); // number of rows of A
   if (useActualWidth)
   {
      n = 0;
      int tmp;
      for (i = 0; i < m; i++)
      {
         A.GetRow(i, Acols, Avals);
         if (Acols.Size())
         {
            tmp = Acols.Max();
            if (tmp > n)
            {
               n = tmp;
            }
         }
      }
      ++n;
   }
   else
   {
      n = A.Width(); // number of columns of A
   }
   nnz = A.NumNonZeroElems();

   At_i = new int[n+1];
   At_j = new int[nnz];
   At_data = new double[nnz];

   for (i = 0; i <= n; i++)
   {
      At_i[i] = 0;
   }

   for (i = 0; i < m; i++)
   {
      A.GetRow(i, Acols, Avals);
      for (j = 0; j<Acols.Size(); ++j)
      {
         At_i[Acols[j]+1]++;
      }
   }
   for (i = 1; i < n; i++)
   {
      At_i[i+1] += At_i[i];
   }

   for (i = 0; i < m; i++)
   {
      A.GetRow(i, Acols, Avals);
      for (j = 0; j<Acols.Size(); ++j)
      {
         At_j[At_i[Acols[j]]] = i;
         At_data[At_i[Acols[j]]] = Avals[j];
         At_i[Acols[j]]++;
      }
   }

   for (i = n; i > 0; i--)
   {
      At_i[i] = At_i[i-1];
   }
   At_i[0] = 0;

   return new SparseMatrix(At_i, At_j, At_data, n, m);
}


SparseMatrix *Mult (const SparseMatrix &A, const SparseMatrix &B,
                    SparseMatrix *OAB)
{
   int nrowsA, ncolsA, nrowsB, ncolsB;
   int *A_i, *A_j, *B_i, *B_j, *C_i, *C_j, *B_marker;
   double *A_data, *B_data, *C_data;
   int ia, ib, ic, ja, jb, num_nonzeros;
   int row_start, counter;
   double a_entry, b_entry;
   SparseMatrix *C;

   nrowsA = A.Height();
   ncolsA = A.Width();
   nrowsB = B.Height();
   ncolsB = B.Width();

   MFEM_VERIFY(ncolsA == nrowsB,
               "number of columns of A (" << ncolsA
               << ") must equal number of rows of B (" << nrowsB << ")");

   A_i    = A.GetI();
   A_j    = A.GetJ();
   A_data = A.GetData();
   B_i    = B.GetI();
   B_j    = B.GetJ();
   B_data = B.GetData();

   B_marker = new int[ncolsB];

   for (ib = 0; ib < ncolsB; ib++)
   {
      B_marker[ib] = -1;
   }

   if (OAB == NULL)
   {
      C_i = new int[nrowsA+1];

      C_i[0] = num_nonzeros = 0;
      for (ic = 0; ic < nrowsA; ic++)
      {
         for (ia = A_i[ic]; ia < A_i[ic+1]; ia++)
         {
            ja = A_j[ia];
            for (ib = B_i[ja]; ib < B_i[ja+1]; ib++)
            {
               jb = B_j[ib];
               if (B_marker[jb] != ic)
               {
                  B_marker[jb] = ic;
                  num_nonzeros++;
               }
            }
         }
         C_i[ic+1] = num_nonzeros;
      }

      C_j    = new int[num_nonzeros];
      C_data = new double[num_nonzeros];

      C = new SparseMatrix (C_i, C_j, C_data, nrowsA, ncolsB);

      for (ib = 0; ib < ncolsB; ib++)
      {
         B_marker[ib] = -1;
      }
   }
   else
   {
      C = OAB;

      MFEM_VERIFY(nrowsA == C -> Height() && ncolsB == C -> Width(),
                  "Input matrix sizes do not match output sizes"
                  << " nrowsA = " << nrowsA
                  << ", C->Height() = " << C->Height()
                  << " ncolsB = " << ncolsB
                  << ", C->Width() = " << C->Width());

      // C_i    = C -> GetI(); // not used
      C_j    = C -> GetJ();
      C_data = C -> GetData();
   }

   counter = 0;
   for (ic = 0; ic < nrowsA; ic++)
   {
      // row_start = C_i[ic];
      row_start = counter;
      for (ia = A_i[ic]; ia < A_i[ic+1]; ia++)
      {
         ja = A_j[ia];
         a_entry = A_data[ia];
         for (ib = B_i[ja]; ib < B_i[ja+1]; ib++)
         {
            jb = B_j[ib];
            b_entry = B_data[ib];
            if (B_marker[jb] < row_start)
            {
               B_marker[jb] = counter;
               if (OAB == NULL)
               {
                  C_j[counter] = jb;
               }
               C_data[counter] = a_entry*b_entry;
               counter++;
            }
            else
            {
               C_data[B_marker[jb]] += a_entry*b_entry;
            }
         }
      }
   }

   MFEM_VERIFY(
      OAB == NULL || counter == OAB->NumNonZeroElems(),
      "With pre-allocated output matrix, number of non-zeros ("
      << OAB->NumNonZeroElems()
      << ") did not match number of entries changed from matrix-matrix multiply, "
      << counter);

   delete [] B_marker;

   return C;
}

SparseMatrix *MultAbstractSparseMatrix (const AbstractSparseMatrix &A,
                                        const AbstractSparseMatrix &B)
{
   int nrowsA, ncolsA, nrowsB, ncolsB;
   int *C_i, *C_j, *B_marker;
   double *C_data;
   int ia, ib, ic, ja, jb, num_nonzeros;
   int row_start, counter;
   double a_entry, b_entry;
   SparseMatrix *C;

   nrowsA = A.Height();
   ncolsA = A.Width();
   nrowsB = B.Height();
   ncolsB = B.Width();

   MFEM_VERIFY(ncolsA == nrowsB,
               "number of columns of A (" << ncolsA
               << ") must equal number of rows of B (" << nrowsB << ")");

   B_marker = new int[ncolsB];

   for (ib = 0; ib < ncolsB; ib++)
   {
      B_marker[ib] = -1;
   }

   C_i = new int[nrowsA+1];

   C_i[0] = num_nonzeros = 0;

   Array<int> colsA, colsB;
   Vector dataA, dataB;
   for (ic = 0; ic < nrowsA; ic++)
   {
      A.GetRow(ic, colsA, dataA);
      for (ia = 0; ia < colsA.Size(); ia++)
      {
         ja = colsA[ia];
         B.GetRow(ja, colsB, dataB);
         for (ib = 0; ib < colsB.Size(); ib++)
         {
            jb = colsB[ib];
            if (B_marker[jb] != ic)
            {
               B_marker[jb] = ic;
               num_nonzeros++;
            }
         }
      }
      C_i[ic+1] = num_nonzeros;
   }

   C_j    = new int[num_nonzeros];
   C_data = new double[num_nonzeros];

   C = new SparseMatrix(C_i, C_j, C_data, nrowsA, ncolsB);

   for (ib = 0; ib < ncolsB; ib++)
   {
      B_marker[ib] = -1;
   }

   counter = 0;
   for (ic = 0; ic < nrowsA; ic++)
   {
      row_start = counter;
      A.GetRow(ic, colsA, dataA);
      for (ia = 0; ia < colsA.Size(); ia++)
      {
         ja = colsA[ia];
         a_entry = dataA[ia];
         B.GetRow(ja, colsB, dataB);
         for (ib = 0; ib < colsB.Size(); ib++)
         {
            jb = colsB[ib];
            b_entry = dataB[ib];
            if (B_marker[jb] < row_start)
            {
               B_marker[jb] = counter;
               C_j[counter] = jb;
               C_data[counter] = a_entry*b_entry;
               counter++;
            }
            else
            {
               C_data[B_marker[jb]] += a_entry*b_entry;
            }
         }
      }
   }

   delete [] B_marker;

   return C;
}

DenseMatrix *Mult (const SparseMatrix &A, DenseMatrix &B)
{
   DenseMatrix *C = new DenseMatrix(A.Height(), B.Width());
   Vector columnB, columnC;
   for (int j = 0; j < B.Width(); ++j)
   {
      B.GetColumnReference(j, columnB);
      C->GetColumnReference(j, columnC);
      A.Mult(columnB, columnC);
   }
   return C;
}

DenseMatrix *RAP (const SparseMatrix &A, DenseMatrix &P)
{
   DenseMatrix R (P, 't'); // R = P^T
   DenseMatrix *AP   = Mult (A, P);
   DenseMatrix *_RAP = new DenseMatrix(R.Height(), AP->Width());
   Mult (R, *AP, *_RAP);
   delete AP;
   return _RAP;
}

SparseMatrix *RAP (const SparseMatrix &A, const SparseMatrix &R,
                   SparseMatrix *ORAP)
{
   SparseMatrix *P  = Transpose (R);
   SparseMatrix *AP = Mult (A, *P);
   delete P;
   SparseMatrix *_RAP = Mult (R, *AP, ORAP);
   delete AP;
   return _RAP;
}

SparseMatrix *RAP(const SparseMatrix &Rt, const SparseMatrix &A,
                  const SparseMatrix &P)
{
   SparseMatrix * R = Transpose(Rt);
   SparseMatrix * RA = Mult(*R,A);
   delete R;
   SparseMatrix * out = Mult(*RA, P);
   delete RA;
   return out;
}

SparseMatrix *Mult_AtDA (const SparseMatrix &A, const Vector &D,
                         SparseMatrix *OAtDA)
{
   int i, At_nnz, *At_j;
   double *At_data;

   SparseMatrix *At = Transpose (A);
   At_nnz  = At -> NumNonZeroElems();
   At_j    = At -> GetJ();
   At_data = At -> GetData();
   for (i = 0; i < At_nnz; i++)
   {
      At_data[i] *= D(At_j[i]);
   }
   SparseMatrix *AtDA = Mult (*At, A, OAtDA);
   delete At;
   return AtDA;
}

SparseMatrix * Add(double a, const SparseMatrix & A, double b,
                   const SparseMatrix & B)
{
   int nrows = A.Height();
   int ncols = A.Width();

   int * C_i = new int[nrows+1];
   int * C_j;
   double * C_data;

   int * A_i = A.GetI();
   int * A_j = A.GetJ();
   double * A_data = A.GetData();

   int * B_i = B.GetI();
   int * B_j = B.GetJ();
   double * B_data = B.GetData();

   int * marker = new int[ncols];
   std::fill(marker, marker+ncols, -1);

   int num_nonzeros = 0, jcol;
   C_i[0] = 0;
   for (int ic = 0; ic < nrows; ic++)
   {
      for (int ia = A_i[ic]; ia < A_i[ic+1]; ia++)
      {
         jcol = A_j[ia];
         marker[jcol] = ic;
         num_nonzeros++;
      }
      for (int ib = B_i[ic]; ib < B_i[ic+1]; ib++)
      {
         jcol = B_j[ib];
         if (marker[jcol] != ic)
         {
            marker[jcol] = ic;
            num_nonzeros++;
         }
      }
      C_i[ic+1] = num_nonzeros;
   }

   C_j = new int[num_nonzeros];
   C_data = new double[num_nonzeros];

   for (int ia = 0; ia < ncols; ia++)
   {
      marker[ia] = -1;
   }

   int pos = 0;
   for (int ic = 0; ic < nrows; ic++)
   {
      for (int ia = A_i[ic]; ia < A_i[ic+1]; ia++)
      {
         jcol = A_j[ia];
         C_j[pos] = jcol;
         C_data[pos] = a*A_data[ia];
         marker[jcol] = pos;
         pos++;
      }
      for (int ib = B_i[ic]; ib < B_i[ic+1]; ib++)
      {
         jcol = B_j[ib];
         if (marker[jcol] < C_i[ic])
         {
            C_j[pos] = jcol;
            C_data[pos] = b*B_data[ib];
            marker[jcol] = pos;
            pos++;
         }
         else
         {
            C_data[marker[jcol]] += b*B_data[ib];
         }
      }
   }

   delete[] marker;
   return new SparseMatrix(C_i, C_j, C_data, nrows, ncols);
}

SparseMatrix * Add(const SparseMatrix & A, const SparseMatrix & B)
{
   return Add(1.,A,1.,B);
}

SparseMatrix * Add(Array<SparseMatrix *> & Ai)
{
   MFEM_ASSERT(Ai.Size() > 0, "invalid size Ai.Size() = " << Ai.Size());

   SparseMatrix * accumulate = Ai[0];
   SparseMatrix * result = accumulate;

   for (int i=1; i < Ai.Size(); ++i)
   {
      result = Add(*accumulate, *Ai[i]);
      if (i != 1)
      {
         delete accumulate;
      }

      accumulate = result;
   }

   return result;
}

void SparseMatrix::Swap(SparseMatrix &other)
{
   mfem::Swap(width, other.width);
   mfem::Swap(height, other.height);
   mfem::Swap(I, other.I);
   mfem::Swap(J, other.J);
   mfem::Swap(A, other.A);
   mfem::Swap(Rows, other.Rows);
   mfem::Swap(current_row, other.current_row);
   mfem::Swap(ColPtrJ, other.ColPtrJ);
   mfem::Swap(ColPtrNode, other.ColPtrNode);

#ifdef MFEM_USE_MEMALLOC
   mfem::Swap(NodesMem, other.NodesMem);
#endif

   mfem::Swap(ownGraph, other.ownGraph);
   mfem::Swap(ownData, other.ownData);
   mfem::Swap(isSorted, other.isSorted);
}

}<|MERGE_RESOLUTION|>--- conflicted
+++ resolved
@@ -1126,20 +1126,6 @@
 
 void SparseMatrix::EliminateCol(int col, int setOneDiagonal)
 {
-<<<<<<< HEAD
-   if (Finalized())
-   {
-      const int nnz = I[height];
-      for (int j = 0; j < nnz; j++)
-      {
-         if (J[j] == col) { A[j] = 0.0; }
-      }
-   }
-   else
-   {
-      for (int i = 0; i < height; i++)
-         for (RowNode *aux = Rows[i]; aux != NULL; aux = aux->Prev)
-=======
    MFEM_ASSERT(col < width && col >= 0,
                "Col " << col << " not in matrix of width " << width);
 
@@ -1149,32 +1135,33 @@
 
    if (Rows == NULL)
    {
+      const int nnz = I[height];
+      for (int jpos = 0; jpos != nnz; ++jpos)
+      {
+         if (J[jpos] == col)
+         {
+           A[jpos] = 0.0;
+         }
+      }
+   }
+   else
+   {
       for (int i = 0; i < height; i++)
-         for (int jpos = I[i]; jpos != I[i+1]; ++jpos)
-            if (J[jpos] == col)
-            {
-               A[jpos] = 0.0;
-            }
-   }
-   else
-   {
-      RowNode *aux;
-      for (int i = 0; i < height; i++)
-         for (aux = Rows[i]; aux != NULL; aux = aux->Prev)
->>>>>>> 90a31dd3
-            if (aux -> Column == col)
+      {
+         for (RowNode *aux = Rows[i]; aux != NULL; aux = aux->Prev)
+         {
+            if (aux->Column == col)
             {
                aux->Value = 0.0;
             }
-   }
-<<<<<<< HEAD
-=======
+         }
+      }
+   }
 
    if (setOneDiagonal)
    {
       SearchRow(col, col) = 1.0;
    }
->>>>>>> 90a31dd3
 }
 
 void SparseMatrix::EliminateCols(const Array<int> &cols, Vector *x, Vector *b)
