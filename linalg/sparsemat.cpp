// Copyright (c) 2010-2020, Lawrence Livermore National Security, LLC. Produced
// at the Lawrence Livermore National Laboratory. All Rights reserved. See files
// LICENSE and NOTICE for details. LLNL-CODE-806117.
//
// This file is part of the MFEM library. For more information and source code
// availability visit https://mfem.org.
//
// MFEM is free software; you can redistribute it and/or modify it under the
// terms of the BSD-3 license. We welcome feedback and contributions, see file
// CONTRIBUTING.md for details.

// Implementation of sparse matrix

#include "linalg.hpp"
#include "../general/forall.hpp"
#include "../general/table.hpp"
#include "../general/sort_pairs.hpp"

#include <iostream>
#include <iomanip>
#include <cmath>
#include <algorithm>
#include <limits>
#include <cstring>

namespace mfem
{

using namespace std;

#ifdef MFEM_USE_CUDA
int SparseMatrix::SparseMatrixCount = 0;
cusparseHandle_t SparseMatrix::handle;
size_t SparseMatrix::bufferSize = 0;
void * SparseMatrix::dBuffer = nullptr;
#endif

void SparseMatrix::InitCuSparse()
{
<<<<<<< HEAD
   /* Initialize CuSparse library */
=======
   // Initialize cuSPARSE library
>>>>>>> 7e3d262c
#ifdef MFEM_USE_CUDA
   SparseMatrixCount++;
   if (SparseMatrixCount == 1 && Device::Allows(Backend::CUDA_MASK))
   {
      cusparseCreate(&handle);
   }
#endif
}

SparseMatrix::SparseMatrix(int nrows, int ncols)
   : AbstractSparseMatrix(nrows, (ncols >= 0) ? ncols : nrows),
     Rows(new RowNode *[nrows]),
     current_row(-1),
     ColPtrJ(NULL),
     ColPtrNode(NULL),
     At(NULL),
     isSorted(false)
{
   // We probably do not need to set the ownership flags here.
   I.Reset(); I.SetHostPtrOwner(true);
   J.Reset(); J.SetHostPtrOwner(true);
   A.Reset(); A.SetHostPtrOwner(true);

   for (int i = 0; i < nrows; i++)
   {
      Rows[i] = NULL;
   }

#ifdef MFEM_USE_MEMALLOC
   NodesMem = new RowNodeAlloc;
#endif

   InitCuSparse();
}

SparseMatrix::SparseMatrix(int *i, int *j, double *data, int m, int n)
   : AbstractSparseMatrix(m, n),
     Rows(NULL),
     ColPtrJ(NULL),
     ColPtrNode(NULL),
     At(NULL),
     isSorted(false)
{
   I.Wrap(i, height+1, true);
   J.Wrap(j, I[height], true);
   A.Wrap(data, I[height], true);

#ifdef MFEM_USE_MEMALLOC
   NodesMem = NULL;
#endif

   InitCuSparse();
}

SparseMatrix::SparseMatrix(int *i, int *j, double *data, int m, int n,
                           bool ownij, bool owna, bool issorted)
   : AbstractSparseMatrix(m, n),
     Rows(NULL),
     ColPtrJ(NULL),
     ColPtrNode(NULL),
     At(NULL),
     isSorted(issorted)
{
   //I.Wrap(i, height+1, ownij);
   //J.Wrap(j, I[height], ownij);

   I.New(height+1);
   for (int q=0; q<height+1; ++q)
   {
      I[q] = i[q];
   }
   J.New(I[height]);
   for (int q=0; q<I[height]; ++q)
   {
      J[q] = j[q];
   }

#ifdef MFEM_USE_MEMALLOC
   NodesMem = NULL;
#endif

   if (data)
   {
      //A.Wrap(data, I[height], owna);
      A.New(I[height]);
      for (int q=0; q<I[height]; ++q)
      {
         A[q] = data[q];
      }
   }
   else
   {
      const int nnz = I[height];
      A.New(nnz);
      for (int i=0; i<nnz; ++i)
      {
         A[i] = 0.0;
      }
   }

   InitCuSparse();
}

SparseMatrix::SparseMatrix(int nrows, int ncols, int rowsize)
   : AbstractSparseMatrix(nrows, ncols)
   , Rows(NULL)
   , ColPtrJ(NULL)
   , ColPtrNode(NULL)
   , At(NULL)
   , isSorted(false)
{
#ifdef MFEM_USE_MEMALLOC
   NodesMem = NULL;
#endif
   I.New(nrows + 1);
   J.New(nrows * rowsize);
   A.New(nrows * rowsize);

   for (int i = 0; i <= nrows; i++)
   {
      I[i] = i * rowsize;
   }

   InitCuSparse();
}

SparseMatrix::SparseMatrix(const SparseMatrix &mat, bool copy_graph)
   : AbstractSparseMatrix(mat.Height(), mat.Width())
{
   if (mat.Finalized())
   {
      const int nnz = mat.I[height];
      if (copy_graph)
      {
         I.New(height+1, mat.I.GetMemoryType());
         J.New(nnz, mat.J.GetMemoryType());
         I.CopyFrom(mat.I, height+1);
         J.CopyFrom(mat.J, nnz);
      }
      else
      {
         I = mat.I;
         J = mat.J;
         I.ClearOwnerFlags();
         J.ClearOwnerFlags();
      }
      A.New(nnz, mat.A.GetMemoryType());
      A.CopyFrom(mat.A, nnz);

      Rows = NULL;
#ifdef MFEM_USE_MEMALLOC
      NodesMem = NULL;
#endif
   }
   else
   {
#ifdef MFEM_USE_MEMALLOC
      NodesMem = new RowNodeAlloc;
#endif
      Rows = new RowNode *[height];
      for (int i = 0; i < height; i++)
      {
         RowNode **node_pp = &Rows[i];
         for (RowNode *node_p = mat.Rows[i]; node_p; node_p = node_p->Prev)
         {
#ifdef MFEM_USE_MEMALLOC
            RowNode *new_node_p = NodesMem->Alloc();
#else
            RowNode *new_node_p = new RowNode;
#endif
            new_node_p->Value = node_p->Value;
            new_node_p->Column = node_p->Column;
            *node_pp = new_node_p;
            node_pp = &new_node_p->Prev;
         }
         *node_pp = NULL;
      }

      // We probably do not need to set the ownership flags here.
      I.Reset(); I.SetHostPtrOwner(true);
      J.Reset(); J.SetHostPtrOwner(true);
      A.Reset(); A.SetHostPtrOwner(true);
   }

   current_row = -1;
   ColPtrJ = NULL;
   ColPtrNode = NULL;
   At = NULL;
   isSorted = mat.isSorted;

   InitCuSparse();
}

SparseMatrix::SparseMatrix(const Vector &v)
   : AbstractSparseMatrix(v.Size(), v.Size())
   , Rows(NULL)
   , ColPtrJ(NULL)
   , ColPtrNode(NULL)
   , At(NULL)
   , isSorted(true)
{
#ifdef MFEM_USE_MEMALLOC
   NodesMem = NULL;
#endif
   I.New(height + 1);
   J.New(height);
   A.New(height);

   for (int i = 0; i <= height; i++)
   {
      I[i] = i;
   }

   for (int r=0; r<height; r++)
   {
      J[r] = r;
      A[r] = v[r];
   }

   InitCuSparse();
}

SparseMatrix& SparseMatrix::operator=(const SparseMatrix &rhs)
{
   Clear();

   SparseMatrix copy(rhs);
   Swap(copy);

   return *this;
}

void SparseMatrix::MakeRef(const SparseMatrix &master)
{
   MFEM_ASSERT(master.Finalized(), "'master' must be finalized");
   Clear();
   height = master.Height();
   width = master.Width();
   I = master.I; I.ClearOwnerFlags();
   J = master.J; J.ClearOwnerFlags();
   A = master.A; A.ClearOwnerFlags();
   isSorted = master.isSorted;
}

void SparseMatrix::SetEmpty()
{
   height = width = 0;
   I.Reset();
   J.Reset();
   A.Reset();
   Rows = NULL;
   current_row = -1;
   ColPtrJ = NULL;
   ColPtrNode = NULL;
   At = NULL;
#ifdef MFEM_USE_MEMALLOC
   NodesMem = NULL;
#endif
   isSorted = false;

#ifdef MFEM_USE_CUDA
   if (initBuffers)
   {
      cusparseDestroySpMat(matA_descr);
      cusparseDestroyDnVec(vecX_descr);
      cusparseDestroyDnVec(vecY_descr);
<<<<<<< HEAD
      cusparseDestroyDnVec(vecZ_descr);
=======
>>>>>>> 7e3d262c
      initBuffers = false;
   }
#endif
}

int SparseMatrix::RowSize(const int i) const
{
   int gi = i;
   if (gi < 0)
   {
      gi = -1-gi;
   }

   if (I)
   {
      return I[gi+1]-I[gi];
   }

   int s = 0;
   RowNode *row = Rows[gi];
   for ( ; row != NULL; row = row->Prev)
      if (row->Value != 0.0)
      {
         s++;
      }
   return s;
}

int SparseMatrix::MaxRowSize() const
{
   int out=0;
   int rowSize=0;
   if (I)
   {
      for (int i=0; i < height; ++i)
      {
         rowSize = I[i+1]-I[i];
         out = (out > rowSize) ? out : rowSize;
      }
   }
   else
   {
      for (int i=0; i < height; ++i)
      {
         rowSize = RowSize(i);
         out = (out > rowSize) ? out : rowSize;
      }
   }

   return out;
}

int *SparseMatrix::GetRowColumns(const int row)
{
   MFEM_VERIFY(Finalized(), "Matrix must be finalized.");

   return J + I[row];
}

const int *SparseMatrix::GetRowColumns(const int row) const
{
   MFEM_VERIFY(Finalized(), "Matrix must be finalized.");

   return J + I[row];
}

double *SparseMatrix::GetRowEntries(const int row)
{
   MFEM_VERIFY(Finalized(), "Matrix must be finalized.");

   return A + I[row];
}

const double *SparseMatrix::GetRowEntries(const int row) const
{
   MFEM_VERIFY(Finalized(), "Matrix must be finalized.");

   return A + I[row];
}

void SparseMatrix::SetWidth(int newWidth)
{
   if (newWidth == width)
   {
      // Nothing to be done here
      return;
   }
   else if (newWidth == -1)
   {
      // Compute the actual width
      width = ActualWidth();
      // No need to reset the ColPtr, since the new ColPtr will be shorter.
   }
   else if (newWidth > width)
   {
      // We need to reset ColPtr, since now we may have additional columns.
      if (Rows != NULL)
      {
         delete [] ColPtrNode;
         ColPtrNode = static_cast<RowNode **>(NULL);
      }
      else
      {
         delete [] ColPtrJ;
         ColPtrJ = static_cast<int *>(NULL);
      }
      width = newWidth;
   }
   else
   {
      // Check that the new width is bigger or equal to the actual width.
      MFEM_ASSERT(newWidth >= ActualWidth(),
                  "The new width needs to be bigger or equal to the actual width");
      width = newWidth;
   }
}


void SparseMatrix::SortColumnIndices()
{
   MFEM_VERIFY(Finalized(), "Matrix is not Finalized!");

   if (isSorted)
   {
      return;
   }

   Array<Pair<int,double> > row;
   for (int j = 0, i = 0; i < height; i++)
   {
      int end = I[i+1];
      row.SetSize(end - j);
      for (int k = 0; k < row.Size(); k++)
      {
         row[k].one = J[j+k];
         row[k].two = A[j+k];
      }
      row.Sort();
      for (int k = 0; k < row.Size(); k++, j++)
      {
         J[j] = row[k].one;
         A[j] = row[k].two;
      }
   }
   isSorted = true;
}

void SparseMatrix::MoveDiagonalFirst()
{
   MFEM_VERIFY(Finalized(), "Matrix is not Finalized!");

   for (int row = 0, end = 0; row < height; row++)
   {
      int start = end, j;
      end = I[row+1];
      for (j = start; true; j++)
      {
         MFEM_VERIFY(j < end, "diagonal entry not found in row = " << row);
         if (J[j] == row) { break; }
      }
      const double diag = A[j];
      for ( ; j > start; j--)
      {
         J[j] = J[j-1];
         A[j] = A[j-1];
      }
      J[start] = row;
      A[start] = diag;
   }
}

double &SparseMatrix::Elem(int i, int j)
{
   return operator()(i,j);
}

const double &SparseMatrix::Elem(int i, int j) const
{
   return operator()(i,j);
}

double &SparseMatrix::operator()(int i, int j)
{
   MFEM_ASSERT(i < height && i >= 0 && j < width && j >= 0,
               "Trying to access element outside of the matrix.  "
               << "height = " << height << ", "
               << "width = " << width << ", "
               << "i = " << i << ", "
               << "j = " << j);

   MFEM_VERIFY(Finalized(), "Matrix must be finalized.");

   for (int k = I[i], end = I[i+1]; k < end; k++)
   {
      if (J[k] == j)
      {
         return A[k];
      }
   }

   MFEM_ABORT("Did not find i = " << i << ", j = " << j << " in matrix.");
   return A[0];
}

const double &SparseMatrix::operator()(int i, int j) const
{
   static const double zero = 0.0;

   MFEM_ASSERT(i < height && i >= 0 && j < width && j >= 0,
               "Trying to access element outside of the matrix.  "
               << "height = " << height << ", "
               << "width = " << width << ", "
               << "i = " << i << ", "
               << "j = " << j);

   if (Finalized())
   {
      for (int k = I[i], end = I[i+1]; k < end; k++)
      {
         if (J[k] == j)
         {
            return A[k];
         }
      }
   }
   else
   {
      for (RowNode *node_p = Rows[i]; node_p != NULL; node_p = node_p->Prev)
      {
         if (node_p->Column == j)
         {
            return node_p->Value;
         }
      }
   }

   return zero;
}

void SparseMatrix::GetDiag(Vector & d) const
{
   MFEM_VERIFY(height == width, "Matrix must be square, not height = "
               << height << ", width = " << width);
   MFEM_VERIFY(Finalized(), "Matrix must be finalized.");

   d.SetSize(height);

   auto I = this->ReadI();
   auto J = this->ReadJ();
   auto A = this->ReadData();
   auto dd = d.Write();

   MFEM_FORALL(i, height,
   {
      const int begin = I[i];
      const int end = I[i+1];
      int j;
      for (j = begin; j < end; j++)
      {
         if (J[j] == i)
         {
            dd[i] = A[j];
            break;
         }
      }
      if (j == end)
      {
         dd[i] = 0.;
      }
   });
}

/// Produces a DenseMatrix from a SparseMatrix
DenseMatrix *SparseMatrix::ToDenseMatrix() const
{
   int num_rows = this->Height();
   int num_cols = this->Width();

   DenseMatrix * B = new DenseMatrix(num_rows, num_cols);

   this->ToDenseMatrix(*B);

   return B;
}

/// Produces a DenseMatrix from a SparseMatrix
void SparseMatrix::ToDenseMatrix(DenseMatrix & B) const
{
   B.SetSize(height, width);
   B = 0.0;

   for (int r=0; r<height; r++)
   {
      const int    * col = this->GetRowColumns(r);
      const double * val = this->GetRowEntries(r);

      for (int cj=0; cj<this->RowSize(r); cj++)
      {
         B(r, col[cj]) = val[cj];
      }
   }
}

void SparseMatrix::Mult(const Vector &x, Vector &y) const
{
   if (Finalized()) { y.UseDevice(true); }
   y = 0.0;
   AddMult(x, y);
}

void SparseMatrix::AddMult(const Vector &x, Vector &y, const double a) const
{
   MFEM_ASSERT(width == x.Size(), "Input vector size (" << x.Size()
               << ") must match matrix width (" << width << ")");
   MFEM_ASSERT(height == y.Size(), "Output vector size (" << y.Size()
               << ") must match matrix height (" << height << ")");

   if (!Finalized())
   {
      const double *xp = x.HostRead();
      double *yp = y.HostReadWrite();

      // The matrix is not finalized, but multiplication is still possible
      for (int i = 0; i < height; i++)
      {
         RowNode *row = Rows[i];
         double b = 0.0;
         for ( ; row != NULL; row = row->Prev)
         {
            b += row->Value * xp[row->Column];
         }
         *yp += a * b;
         yp++;
      }
      return;
   }

#ifndef MFEM_USE_LEGACY_OPENMP
   const int height = this->height;
   const int nnz = J.Capacity();
   auto d_I = Read(I, height+1);
   auto d_J = Read(J, nnz);
   auto d_A = Read(A, nnz);
   auto d_x = x.Read();
   auto d_y = y.ReadWrite();

<<<<<<< HEAD
   //Skip if matrix has no non-zeros
=======
   // Skip if matrix has no non-zeros
>>>>>>> 7e3d262c
   if (nnz == 0) {return;}
   if (Device::Allows(Backend::CUDA_MASK) && useCuSparse)
   {
#ifdef MFEM_USE_CUDA
      const double alpha = a;
      const double beta  = 1.0;

<<<<<<< HEAD
      //Setup descriptors
      if (!initBuffers)
      {
         /* Setup matrix descriptor */
=======
      // Setup descriptors
      if (!initBuffers)
      {
         // Setup matrix descriptor
>>>>>>> 7e3d262c
         cusparseCreateCsr(&matA_descr,Height(), Width(), J.Capacity(),
                           const_cast<int *>(d_I),
                           const_cast<int *>(d_J), const_cast<double *>(d_A), CUSPARSE_INDEX_32I,
                           CUSPARSE_INDEX_32I, CUSPARSE_INDEX_BASE_ZERO, CUDA_R_64F);

<<<<<<< HEAD
         /*Create handles for input/output vectors */
=======
         // Create handles for input/output vectors
>>>>>>> 7e3d262c
         cusparseCreateDnVec(&vecX_descr, x.Size(), const_cast<double *>(d_x),
                             CUDA_R_64F);
         cusparseCreateDnVec(&vecY_descr, y.Size(), d_y, CUDA_R_64F);

         initBuffers = true;
      }

<<<<<<< HEAD
      /*Allocate space for kernel. Buffer is shared between different sparsemats */
=======
      // Allocate kernel space. Buffer is shared between different sparsemats
>>>>>>> 7e3d262c
      size_t newBufferSize = 0;
      cusparseSpMV_bufferSize(handle, CUSPARSE_OPERATION_NON_TRANSPOSE, &alpha,
                              matA_descr,
                              vecX_descr, &beta, vecY_descr, CUDA_R_64F,
                              CUSPARSE_CSRMV_ALG1, &newBufferSize);

<<<<<<< HEAD
      //Check if need to resize
=======
      // Check if we need to resize
>>>>>>> 7e3d262c
      if (newBufferSize > bufferSize)
      {
         bufferSize = newBufferSize;
         if (dBuffer != NULL) { CuMemFree(dBuffer); }
         CuMemAlloc(&dBuffer, bufferSize);
      }

<<<<<<< HEAD
      //Update input/output vectors
=======
      // Update input/output vectors
>>>>>>> 7e3d262c
      cusparseDnVecSetValues(vecX_descr, const_cast<double *>(d_x));
      cusparseDnVecSetValues(vecY_descr, d_y);

      // Y = alpha A * X + beta * Y
      cusparseSpMV(handle, CUSPARSE_OPERATION_NON_TRANSPOSE, &alpha, matA_descr,
                   vecX_descr, &beta, vecY_descr, CUDA_R_64F, CUSPARSE_CSRMV_ALG1, dBuffer);
#endif
   }
   else
   {
<<<<<<< HEAD
      //Native version
=======
      // Native version
>>>>>>> 7e3d262c
      MFEM_FORALL(i, height,
      {
         double d = 0.0;
         const int end = d_I[i+1];
         for (int j = d_I[i]; j < end; j++)
         {
            d += d_A[j] * d_x[d_J[j]];
         }
         d_y[i] += a * d;
      });

   }

#else
   const double *Ap = A, *xp = x.GetData();
   double *yp = y.GetData();
   const int *Jp = J, *Ip = I;

   #pragma omp parallel for
   for (int i = 0; i < height; i++)
   {
      double d = 0.0;
      const int end = Ip[i+1];
      for (int j = Ip[i]; j < end; j++)
      {
         d += Ap[j] * xp[Jp[j]];
      }
      yp[i] += a * d;
   }
#endif
}

void SparseMatrix::MultTranspose(const Vector &x, Vector &y) const
{
   if (Finalized()) { y.UseDevice(true); }
   y = 0.0;
   AddMultTranspose(x, y);
}

void SparseMatrix::AddMultTranspose(const Vector &x, Vector &y,
                                    const double a) const
{
   MFEM_ASSERT(height == x.Size(), "Input vector size (" << x.Size()
               << ") must match matrix height (" << height << ")");
   MFEM_ASSERT(width == y.Size(), "Output vector size (" << y.Size()
               << ") must match matrix width (" << width << ")");

   if (!Finalized())
   {
      double *yp = y.GetData();
      // The matrix is not finalized, but multiplication is still possible
      for (int i = 0; i < height; i++)
      {
         RowNode *row = Rows[i];
         double b = a * x(i);
         for ( ; row != NULL; row = row->Prev)
         {
            yp[row->Column] += row->Value * b;
         }
      }
      return;
   }

   if (At)
   {
      At->AddMult(x, y, a);
   }
   else
   {
      MFEM_VERIFY(Device::IsDisabled(), "transpose action on device is not "
                  "enabled; see BuildTranspose() for details.");
      for (int i = 0; i < height; i++)
      {
         const double xi = a * x[i];
         const int end = I[i+1];
         for (int j = I[i]; j < end; j++)
         {
            const int Jj = J[j];
            y[Jj] += A[j] * xi;
         }
      }
   }
}

void SparseMatrix::BuildTranspose() const
{
   if (At == NULL)
   {
      At = Transpose(*this);
   }
}

void SparseMatrix::ResetTranspose() const
{
   delete At;
   At = NULL;
}

void SparseMatrix::PartMult(
   const Array<int> &rows, const Vector &x, Vector &y) const
{
   MFEM_VERIFY(Finalized(), "Matrix must be finalized.");

   const int n = rows.Size();
   const int nnz = J.Capacity();
   auto d_rows = rows.Read();
   auto d_I = Read(I, height+1);
   auto d_J = Read(J, nnz);
   auto d_A = Read(A, nnz);
   auto d_x = x.Read();
   auto d_y = y.Write();
   MFEM_FORALL(i, n,
   {
      const int r = d_rows[i];
      const int end = d_I[r + 1];
      double a = 0.0;
      for (int j = d_I[r]; j < end; j++)
      {
         a += d_A[j] * d_x[d_J[j]];
      }
      d_y[r] = a;
   });
}

void SparseMatrix::PartAddMult(
   const Array<int> &rows, const Vector &x, Vector &y, const double a) const
{
   MFEM_VERIFY(Finalized(), "Matrix must be finalized.");

   for (int i = 0; i < rows.Size(); i++)
   {
      int r = rows[i];
      int end = I[r + 1];
      double val = 0.0;
      for (int j = I[r]; j < end; j++)
      {
         val += A[j] * x(J[j]);
      }
      y(r) += a * val;
   }
}

void SparseMatrix::BooleanMult(const Array<int> &x, Array<int> &y) const
{
   MFEM_ASSERT(Finalized(), "Matrix must be finalized.");
   MFEM_ASSERT(x.Size() == Width(), "Input vector size (" << x.Size()
               << ") must match matrix width (" << Width() << ")");

   y.SetSize(Height(), Device::GetDeviceMemoryType());

   const int height = Height();
   const int nnz = J.Capacity();
   auto d_I = Read(I, height+1);
   auto d_J = Read(J, nnz);
   auto d_x = Read(x.GetMemory(), x.Size());
   auto d_y = Write(y.GetMemory(), y.Size());
   MFEM_FORALL(i, height,
   {
      bool d_yi = false;
      const int end = d_I[i+1];
      for (int j = d_I[i]; j < end; j++)
      {
         if (d_x[d_J[j]])
         {
            d_yi = true;
            break;
         }
      }
      d_y[i] = d_yi;
   });
}

void SparseMatrix::BooleanMultTranspose(const Array<int> &x,
                                        Array<int> &y) const
{
   MFEM_ASSERT(Finalized(), "Matrix must be finalized.");
   MFEM_ASSERT(x.Size() == Height(), "Input vector size (" << x.Size()
               << ") must match matrix height (" << Height() << ")");

   y.SetSize(Width());
   y = 0;

   for (int i = 0; i < Height(); i++)
   {
      if (x[i])
      {
         int end = I[i+1];
         for (int j = I[i]; j < end; j++)
         {
            y[J[j]] = x[i];
         }
      }
   }
}

void SparseMatrix::AbsMult(const Vector &x, Vector &y) const
{
   MFEM_ASSERT(width == x.Size(), "Input vector size (" << x.Size()
               << ") must match matrix width (" << width << ")");
   MFEM_ASSERT(height == y.Size(), "Output vector size (" << y.Size()
               << ") must match matrix height (" << height << ")");

   if (Finalized()) { y.UseDevice(true); }
   y = 0.0;

   if (!Finalized())
   {
      const double *xp = x.HostRead();
      double *yp = y.HostReadWrite();

      //  The matrix is not finalized, but multiplication is still possible
      for (int i = 0; i < height; i++)
      {
         RowNode *row = Rows[i];
         double b = 0.0;
         for ( ; row != NULL; row = row->Prev)
         {
            b += std::abs(row->Value) * xp[row->Column];
         }
         *yp += b;
         yp++;
      }
      return;
   }

   const int height = this->height;
   const int nnz = J.Capacity();
   auto d_I = Read(I, height+1);
   auto d_J = Read(J, nnz);
   auto d_A = Read(A, nnz);
   auto d_x = x.Read();
   auto d_y = y.ReadWrite();
   MFEM_FORALL(i, height,
   {
      double d = 0.0;
      const int end = d_I[i+1];
      for (int j = d_I[i]; j < end; j++)
      {
         d += std::abs(d_A[j]) * d_x[d_J[j]];
      }
      d_y[i] += d;
   });
}

void SparseMatrix::AbsMultTranspose(const Vector &x, Vector &y) const
{
   MFEM_ASSERT(height == x.Size(), "Input vector size (" << x.Size()
               << ") must match matrix height (" << height << ")");
   MFEM_ASSERT(width == y.Size(), "Output vector size (" << y.Size()
               << ") must match matrix width (" << width << ")");

   y = 0.0;

   if (!Finalized())
   {
      double *yp = y.GetData();
      // The matrix is not finalized, but multiplication is still possible
      for (int i = 0; i < height; i++)
      {
         RowNode *row = Rows[i];
         double b = x(i);
         for ( ; row != NULL; row = row->Prev)
         {
            yp[row->Column] += fabs(row->Value) * b;
         }
      }
      return;
   }

   if (At)
   {
      At->AbsMult(x, y);
   }
   else
   {
      MFEM_VERIFY(Device::IsDisabled(), "transpose action on device is not "
                  "enabled; see BuildTranspose() for details.");
      for (int i = 0; i < height; i++)
      {
         const double xi = x[i];
         const int end = I[i+1];
         for (int j = I[i]; j < end; j++)
         {
            const int Jj = J[j];
            y[Jj] += std::abs(A[j]) * xi;
         }
      }
   }
}

double SparseMatrix::InnerProduct(const Vector &x, const Vector &y) const
{
   MFEM_ASSERT(x.Size() == Width(), "x.Size() = " << x.Size()
               << " must be equal to Width() = " << Width());
   MFEM_ASSERT(y.Size() == Height(), "y.Size() = " << y.Size()
               << " must be equal to Height() = " << Height());

   x.HostRead();
   y.HostRead();
   if (Finalized())
   {
      const int nnz = J.Capacity();
      HostRead(I, height+1);
      HostRead(J, nnz);
      HostRead(A, nnz);
   }

   double prod = 0.0;
   for (int i = 0; i < height; i++)
   {
      double a = 0.0;
      if (A)
      {
         for (int j = I[i], end = I[i+1]; j < end; j++)
         {
            a += A[j] * x(J[j]);
         }
      }
      else
      {
         for (RowNode *np = Rows[i]; np != NULL; np = np->Prev)
         {
            a += np->Value * x(np->Column);
         }
      }
      prod += a * y(i);
   }

   return prod;
}

void SparseMatrix::GetRowSums(Vector &x) const
{
   for (int i = 0; i < height; i++)
   {
      double a = 0.0;
      if (A)
      {
         for (int j = I[i], end = I[i+1]; j < end; j++)
         {
            a += A[j];
         }
      }
      else
      {
         for (RowNode *np = Rows[i]; np != NULL; np = np->Prev)
         {
            a += np->Value;
         }
      }
      x(i) = a;
   }
}

double SparseMatrix::GetRowNorml1(int irow) const
{
   MFEM_VERIFY(irow < height,
               "row " << irow << " not in matrix with height " << height);

   double a = 0.0;
   if (A)
   {
      for (int j = I[irow], end = I[irow+1]; j < end; j++)
      {
         a += fabs(A[j]);
      }
   }
   else
   {
      for (RowNode *np = Rows[irow]; np != NULL; np = np->Prev)
      {
         a += fabs(np->Value);
      }
   }

   return a;
}

void SparseMatrix::Threshold(double tol, bool fix_empty_rows)
{
   MFEM_ASSERT(Finalized(), "Matrix must be finalized.");
   double atol;
   atol = std::abs(tol);

   fix_empty_rows = height == width ? fix_empty_rows : false;

   double *newA;
   int *newI, *newJ;
   int i, j, nz;

   newI = Memory<int>(height+1);
   newI[0] = 0;
   for (i = 0, nz = 0; i < height; i++)
   {
      bool found = false;
      for (j = I[i]; j < I[i+1]; j++)
         if (std::abs(A[j]) > atol)
         {
            found = true;
            nz++;
         }
      if (fix_empty_rows && !found) { nz++; }
      newI[i+1] = nz;
   }

   newJ = Memory<int>(nz);
   newA = Memory<double>(nz);
   // Assume we're sorted until we find out otherwise
   isSorted = true;
   for (i = 0, nz = 0; i < height; i++)
   {
      bool found = false;
      int lastCol = -1;
      for (j = I[i]; j < I[i+1]; j++)
         if (std::abs(A[j]) > atol)
         {
            found = true;
            newJ[nz] = J[j];
            newA[nz] = A[j];
            if ( lastCol > newJ[nz] )
            {
               isSorted = false;
            }
            lastCol = newJ[nz];
            nz++;
         }
      if (fix_empty_rows && !found)
      {
         newJ[nz] = i;
         newA[nz] = 0.0;
         nz++;
      }
   }
   Destroy();
   I.Wrap(newI, height+1, true);
   J.Wrap(newJ, I[height], true);
   A.Wrap(newA, I[height], true);
}

void SparseMatrix::Finalize(int skip_zeros, bool fix_empty_rows)
{
   int i, j, nr, nz;
   RowNode *aux;

   if (Finalized())
   {
      return;
   }

   delete [] ColPtrNode;
   ColPtrNode = NULL;

   I.New(height+1);
   I[0] = 0;
   for (i = 1; i <= height; i++)
   {
      nr = 0;
      for (aux = Rows[i-1]; aux != NULL; aux = aux->Prev)
      {
         if (!skip_zeros || aux->Value != 0.0) { nr++; }
      }
      if (fix_empty_rows && !nr) { nr = 1; }
      I[i] = I[i-1] + nr;
   }

   nz = I[height];
   J.New(nz);
   A.New(nz);
   // Assume we're sorted until we find out otherwise
   isSorted = true;
   for (j = i = 0; i < height; i++)
   {
      int lastCol = -1;
      nr = 0;
      for (aux = Rows[i]; aux != NULL; aux = aux->Prev)
      {
         if (!skip_zeros || aux->Value != 0.0)
         {
            J[j] = aux->Column;
            A[j] = aux->Value;

            if ( lastCol > J[j] )
            {
               isSorted = false;
            }
            lastCol = J[j];

            j++;
            nr++;
         }
      }
      if (fix_empty_rows && !nr)
      {
         J[j] = i;
         A[j] = 1.0;
         j++;
      }
   }

#ifdef MFEM_USE_MEMALLOC
   delete NodesMem;
   NodesMem = NULL;
#else
   for (i = 0; i < height; i++)
   {
      RowNode *node_p = Rows[i];
      while (node_p != NULL)
      {
         aux = node_p;
         node_p = node_p->Prev;
         delete aux;
      }
   }
#endif

   delete [] Rows;
   Rows = NULL;
}

void SparseMatrix::GetBlocks(Array2D<SparseMatrix *> &blocks) const
{
   int br = blocks.NumRows(), bc = blocks.NumCols();
   int nr = (height + br - 1)/br, nc = (width + bc - 1)/bc;

   for (int j = 0; j < bc; j++)
   {
      for (int i = 0; i < br; i++)
      {
         int *bI = Memory<int>(nr + 1);
         for (int k = 0; k <= nr; k++)
         {
            bI[k] = 0;
         }
         blocks(i,j) = new SparseMatrix(bI, NULL, NULL, nr, nc);
      }
   }

   for (int gr = 0; gr < height; gr++)
   {
      int bi = gr/nr, i = gr%nr + 1;
      if (Finalized())
      {
         for (int j = I[gr]; j < I[gr+1]; j++)
         {
            if (A[j] != 0.0)
            {
               blocks(bi, J[j]/nc)->I[i]++;
            }
         }
      }
      else
      {
         for (RowNode *n_p = Rows[gr]; n_p != NULL; n_p = n_p->Prev)
         {
            if (n_p->Value != 0.0)
            {
               blocks(bi, n_p->Column/nc)->I[i]++;
            }
         }
      }
   }

   for (int j = 0; j < bc; j++)
   {
      for (int i = 0; i < br; i++)
      {
         SparseMatrix &b = *blocks(i,j);
         int nnz = 0, rs;
         for (int k = 1; k <= nr; k++)
         {
            rs = b.I[k], b.I[k] = nnz, nnz += rs;
         }
         b.J.New(nnz);
         b.A.New(nnz);
      }
   }

   for (int gr = 0; gr < height; gr++)
   {
      int bi = gr/nr, i = gr%nr + 1;
      if (Finalized())
      {
         for (int j = I[gr]; j < I[gr+1]; j++)
         {
            if (A[j] != 0.0)
            {
               SparseMatrix &b = *blocks(bi, J[j]/nc);
               b.J[b.I[i]] = J[j] % nc;
               b.A[b.I[i]] = A[j];
               b.I[i]++;
            }
         }
      }
      else
      {
         for (RowNode *n_p = Rows[gr]; n_p != NULL; n_p = n_p->Prev)
         {
            if (n_p->Value != 0.0)
            {
               SparseMatrix &b = *blocks(bi, n_p->Column/nc);
               b.J[b.I[i]] = n_p->Column % nc;
               b.A[b.I[i]] = n_p->Value;
               b.I[i]++;
            }
         }
      }
   }
}

double SparseMatrix::IsSymmetric() const
{
   if (height != width)
   {
      return infinity();
   }

   double symm = 0.0;
   if (Empty())
   {
      // return 0.0;
   }
   else if (Finalized())
   {
      for (int i = 1; i < height; i++)
      {
         for (int j = I[i]; j < I[i+1]; j++)
         {
            if (J[j] < i)
            {
               symm = std::max(symm, std::abs(A[j]-(*this)(J[j],i)));
            }
         }
      }
   }
   else
   {
      for (int i = 0; i < height; i++)
      {
         for (RowNode *node_p = Rows[i]; node_p != NULL; node_p = node_p->Prev)
         {
            int col = node_p->Column;
            if (col < i)
            {
               symm = std::max(symm, std::abs(node_p->Value-(*this)(col,i)));
            }
         }
      }
   }
   return symm;
}

void SparseMatrix::Symmetrize()
{
   MFEM_VERIFY(Finalized(), "Matrix must be finalized.");

   int i, j;
   for (i = 1; i < height; i++)
   {
      for (j = I[i]; j < I[i+1]; j++)
      {
         if (J[j] < i)
         {
            A[j] += (*this)(J[j],i);
            A[j] *= 0.5;
            (*this)(J[j],i) = A[j];
         }
      }
   }
}

int SparseMatrix::NumNonZeroElems() const
{
   if (A != NULL)  // matrix is finalized
   {
      return I[height];
   }
   else
   {
      int nnz = 0;

      for (int i = 0; i < height; i++)
      {
         for (RowNode *node_p = Rows[i]; node_p != NULL; node_p = node_p->Prev)
         {
            nnz++;
         }
      }

      return nnz;
   }
}

double SparseMatrix::MaxNorm() const
{
   double m = 0.0;

   if (A)
   {
      int nnz = I[height];
      for (int j = 0; j < nnz; j++)
      {
         m = std::max(m, std::abs(A[j]));
      }
   }
   else
   {
      for (int i = 0; i < height; i++)
      {
         for (RowNode *n_p = Rows[i]; n_p != NULL; n_p = n_p->Prev)
         {
            m = std::max(m, std::abs(n_p->Value));
         }
      }
   }
   return m;
}

int SparseMatrix::CountSmallElems(double tol) const
{
   int counter = 0;

   if (A)
   {
      const int nz = I[height];
      const double *Ap = A;

      for (int i = 0; i < nz; i++)
      {
         counter += (std::abs(Ap[i]) <= tol);
      }
   }
   else
   {
      for (int i = 0; i < height; i++)
      {
         for (RowNode *aux = Rows[i]; aux != NULL; aux = aux->Prev)
         {
            counter += (std::abs(aux->Value) <= tol);
         }
      }
   }

   return counter;
}

int SparseMatrix::CheckFinite() const
{
   if (Empty())
   {
      return 0;
   }
   else if (Finalized())
   {
      return mfem::CheckFinite(A, I[height]);
   }
   else
   {
      int counter = 0;
      for (int i = 0; i < height; i++)
      {
         for (RowNode *aux = Rows[i]; aux != NULL; aux = aux->Prev)
         {
            counter += !IsFinite(aux->Value);
         }
      }
      return counter;
   }
}

MatrixInverse *SparseMatrix::Inverse() const
{
   return NULL;
}

void SparseMatrix::EliminateRow(int row, const double sol, Vector &rhs)
{
   RowNode *aux;

   MFEM_ASSERT(row < height && row >= 0,
               "Row " << row << " not in matrix of height " << height);

   MFEM_VERIFY(!Finalized(), "Matrix must NOT be finalized.");

   for (aux = Rows[row]; aux != NULL; aux = aux->Prev)
   {
      rhs(aux->Column) -= sol * aux->Value;
      aux->Value = 0.0;
   }
}

void SparseMatrix::EliminateRow(int row, DiagonalPolicy dpolicy)
{
   RowNode *aux;

   MFEM_ASSERT(row < height && row >= 0,
               "Row " << row << " not in matrix of height " << height);
   MFEM_ASSERT(dpolicy != DIAG_KEEP, "Diagonal policy must not be DIAG_KEEP");
   MFEM_ASSERT(dpolicy != DIAG_ONE || height == width,
               "if dpolicy == DIAG_ONE, matrix must be square, not height = "
               << height << ",  width = " << width);

   if (Rows == NULL)
   {
      for (int i=I[row]; i < I[row+1]; ++i)
      {
         A[i]=0.0;
      }
   }
   else
   {
      for (aux = Rows[row]; aux != NULL; aux = aux->Prev)
      {
         aux->Value = 0.0;
      }
   }

   if (dpolicy == DIAG_ONE)
   {
      SearchRow(row, row) = 1.;
   }
}

void SparseMatrix::EliminateCol(int col, DiagonalPolicy dpolicy)
{
   MFEM_ASSERT(col < width && col >= 0,
               "Col " << col << " not in matrix of width " << width);
   MFEM_ASSERT(dpolicy != DIAG_KEEP, "Diagonal policy must not be DIAG_KEEP");
   MFEM_ASSERT(dpolicy != DIAG_ONE || height == width,
               "if dpolicy == DIAG_ONE, matrix must be square, not height = "
               << height << ",  width = " << width);

   if (Rows == NULL)
   {
      const int nnz = I[height];
      for (int jpos = 0; jpos != nnz; ++jpos)
      {
         if (J[jpos] == col)
         {
            A[jpos] = 0.0;
         }
      }
   }
   else
   {
      for (int i = 0; i < height; i++)
      {
         for (RowNode *aux = Rows[i]; aux != NULL; aux = aux->Prev)
         {
            if (aux->Column == col)
            {
               aux->Value = 0.0;
            }
         }
      }
   }

   if (dpolicy == DIAG_ONE)
   {
      SearchRow(col, col) = 1.0;
   }
}

void SparseMatrix::EliminateCols(const Array<int> &cols, const Vector *x,
                                 Vector *b)
{
   if (Rows == NULL)
   {
      for (int i = 0; i < height; i++)
      {
         for (int jpos = I[i]; jpos != I[i+1]; ++jpos)
         {
            if (cols[ J[jpos]])
            {
               if (x && b)
               {
                  (*b)(i) -= A[jpos] * (*x)( J[jpos] );
               }
               A[jpos] = 0.0;
            }
         }
      }
   }
   else
   {
      for (int i = 0; i < height; i++)
      {
         for (RowNode *aux = Rows[i]; aux != NULL; aux = aux->Prev)
         {
            if (cols[aux -> Column])
            {
               if (x && b)
               {
                  (*b)(i) -= aux -> Value * (*x)(aux -> Column);
               }
               aux->Value = 0.0;
            }
         }
      }
   }
}

void SparseMatrix::EliminateCols(const Array<int> &col_marker, SparseMatrix &Ae)
{
   if (Rows)
   {
      RowNode *nd;
      for (int row = 0; row < height; row++)
      {
         for (nd = Rows[row]; nd != NULL; nd = nd->Prev)
         {
            if (col_marker[nd->Column])
            {
               Ae.Add(row, nd->Column, nd->Value);
               nd->Value = 0.0;
            }
         }
      }
   }
   else
   {
      for (int row = 0; row < height; row++)
      {
         for (int j = I[row]; j < I[row+1]; j++)
         {
            if (col_marker[J[j]])
            {
               Ae.Add(row, J[j], A[j]);
               A[j] = 0.0;
            }
         }
      }
   }
}


void SparseMatrix::EliminateRowCol(int rc, const double sol, Vector &rhs,
                                   DiagonalPolicy dpolicy)
{
   MFEM_ASSERT(rc < height && rc >= 0,
               "Row " << rc << " not in matrix of height " << height);

   if (Rows == NULL)
   {
      for (int j = I[rc]; j < I[rc+1]; j++)
      {
         const int col = J[j];
         if (col == rc)
         {
            switch (dpolicy)
            {
               case DIAG_KEEP:
                  rhs(rc) = A[j] * sol;
                  break;
               case DIAG_ONE:
                  A[j] = 1.0;
                  rhs(rc) = sol;
                  break;
               case DIAG_ZERO:
                  A[j] = 0.;
                  rhs(rc) = 0.;
                  break;
               default:
                  mfem_error("SparseMatrix::EliminateRowCol () #2");
                  break;
            }
         }
         else
         {
            A[j] = 0.0;
            for (int k = I[col]; 1; k++)
            {
               if (k == I[col+1])
               {
                  mfem_error("SparseMatrix::EliminateRowCol () #3");
               }
               else if (J[k] == rc)
               {
                  rhs(col) -= sol * A[k];
                  A[k] = 0.0;
                  break;
               }
            }
         }
      }
   }
   else
   {
      for (RowNode *aux = Rows[rc]; aux != NULL; aux = aux->Prev)
      {
         const int col = aux->Column;
         if (col == rc)
         {
            switch (dpolicy)
            {
               case DIAG_KEEP:
                  rhs(rc) = aux->Value * sol;
                  break;
               case DIAG_ONE:
                  aux->Value = 1.0;
                  rhs(rc) = sol;
                  break;
               case DIAG_ZERO:
                  aux->Value = 0.;
                  rhs(rc) = 0.;
                  break;
               default:
                  mfem_error("SparseMatrix::EliminateRowCol () #4");
                  break;
            }
         }
         else
         {
            aux->Value = 0.0;
            for (RowNode *node = Rows[col]; 1; node = node->Prev)
            {
               if (node == NULL)
               {
                  mfem_error("SparseMatrix::EliminateRowCol () #5");
               }
               else if (node->Column == rc)
               {
                  rhs(col) -= sol * node->Value;
                  node->Value = 0.0;
                  break;
               }
            }
         }
      }
   }
}

void SparseMatrix::EliminateRowColMultipleRHS(int rc, const Vector &sol,
                                              DenseMatrix &rhs,
                                              DiagonalPolicy dpolicy)
{
   MFEM_ASSERT(rc < height && rc >= 0,
               "Row " << rc << " not in matrix of height " << height);
   MFEM_ASSERT(sol.Size() == rhs.Width(), "solution size (" << sol.Size()
               << ") must match rhs width (" << rhs.Width() << ")");

   const int num_rhs = rhs.Width();
   if (Rows == NULL)
   {
      for (int j = I[rc]; j < I[rc+1]; j++)
      {
         const int col = J[j];
         if (col == rc)
         {
            switch (dpolicy)
            {
               case DIAG_KEEP:
                  for (int r = 0; r < num_rhs; r++)
                  {
                     rhs(rc,r) = A[j] * sol(r);
                  }
                  break;
               case DIAG_ONE:
                  A[j] = 1.0;
                  for (int r = 0; r < num_rhs; r++)
                  {
                     rhs(rc,r) = sol(r);
                  }
                  break;
               case DIAG_ZERO:
                  A[j] = 0.;
                  for (int r = 0; r < num_rhs; r++)
                  {
                     rhs(rc,r) = 0.;
                  }
                  break;
               default:
                  mfem_error("SparseMatrix::EliminateRowColMultipleRHS() #3");
                  break;
            }
         }
         else
         {
            A[j] = 0.0;
            for (int k = I[col]; 1; k++)
            {
               if (k == I[col+1])
               {
                  mfem_error("SparseMatrix::EliminateRowColMultipleRHS() #4");
               }
               else if (J[k] == rc)
               {
                  for (int r = 0; r < num_rhs; r++)
                  {
                     rhs(col,r) -= sol(r) * A[k];
                  }
                  A[k] = 0.0;
                  break;
               }
            }
         }
      }
   }
   else
   {
      for (RowNode *aux = Rows[rc]; aux != NULL; aux = aux->Prev)
      {
         const int col = aux->Column;
         if (col == rc)
         {
            switch (dpolicy)
            {
               case DIAG_KEEP:
                  for (int r = 0; r < num_rhs; r++)
                  {
                     rhs(rc,r) = aux->Value * sol(r);
                  }
                  break;
               case DIAG_ONE:
                  aux->Value = 1.0;
                  for (int r = 0; r < num_rhs; r++)
                  {
                     rhs(rc,r) = sol(r);
                  }
                  break;
               case DIAG_ZERO:
                  aux->Value = 0.;
                  for (int r = 0; r < num_rhs; r++)
                  {
                     rhs(rc,r) = 0.;
                  }
                  break;
               default:
                  mfem_error("SparseMatrix::EliminateRowColMultipleRHS() #5");
                  break;
            }
         }
         else
         {
            aux->Value = 0.0;
            for (RowNode *node = Rows[col]; 1; node = node->Prev)
            {
               if (node == NULL)
               {
                  mfem_error("SparseMatrix::EliminateRowColMultipleRHS() #6");
               }
               else if (node->Column == rc)
               {
                  for (int r = 0; r < num_rhs; r++)
                  {
                     rhs(col,r) -= sol(r) * node->Value;
                  }
                  node->Value = 0.0;
                  break;
               }
            }
         }
      }
   }
}

void SparseMatrix::EliminateRowCol(int rc, DiagonalPolicy dpolicy)
{
   MFEM_ASSERT(rc < height && rc >= 0,
               "Row " << rc << " not in matrix of height " << height);

   if (Rows == NULL)
   {
      for (int j = I[rc]; j < I[rc+1]; j++)
      {
         const int col = J[j];
         if (col == rc)
         {
            if (dpolicy == DIAG_ONE)
            {
               A[j] = 1.0;
            }
            else if (dpolicy == DIAG_ZERO)
            {
               A[j] = 0.0;
            }
         }
         else
         {
            A[j] = 0.0;
            for (int k = I[col]; 1; k++)
            {
               if (k == I[col+1])
               {
                  mfem_error("SparseMatrix::EliminateRowCol() #2");
               }
               else if (J[k] == rc)
               {
                  A[k] = 0.0;
                  break;
               }
            }
         }
      }
   }
   else
   {
      RowNode *aux, *node;

      for (aux = Rows[rc]; aux != NULL; aux = aux->Prev)
      {
         const int col = aux->Column;
         if (col == rc)
         {
            if (dpolicy == DIAG_ONE)
            {
               aux->Value = 1.0;
            }
            else if (dpolicy == DIAG_ZERO)
            {
               aux->Value = 0.;
            }
         }
         else
         {
            aux->Value = 0.0;
            for (node = Rows[col]; 1; node = node->Prev)
            {
               if (node == NULL)
               {
                  mfem_error("SparseMatrix::EliminateRowCol() #3");
               }
               else if (node->Column == rc)
               {
                  node->Value = 0.0;
                  break;
               }
            }
         }
      }
   }
}

// This is almost identical to EliminateRowCol(int, int), except for
// the A[j] = value; and aux->Value = value; lines.
void SparseMatrix::EliminateRowColDiag(int rc, double value)
{
   MFEM_ASSERT(rc < height && rc >= 0,
               "Row " << rc << " not in matrix of height " << height);

   if (Rows == NULL)
   {
      for (int j = I[rc]; j < I[rc+1]; j++)
      {
         const int col = J[j];
         if (col == rc)
         {
            A[j] = value;
         }
         else
         {
            A[j] = 0.0;
            for (int k = I[col]; 1; k++)
            {
               if (k == I[col+1])
               {
                  mfem_error("SparseMatrix::EliminateRowCol() #2");
               }
               else if (J[k] == rc)
               {
                  A[k] = 0.0;
                  break;
               }
            }
         }
      }
   }
   else
   {
      RowNode *aux, *node;

      for (aux = Rows[rc]; aux != NULL; aux = aux->Prev)
      {
         const int col = aux->Column;
         if (col == rc)
         {
            aux->Value = value;
         }
         else
         {
            aux->Value = 0.0;
            for (node = Rows[col]; 1; node = node->Prev)
            {
               if (node == NULL)
               {
                  mfem_error("SparseMatrix::EliminateRowCol() #3");
               }
               else if (node->Column == rc)
               {
                  node->Value = 0.0;
                  break;
               }
            }
         }
      }
   }
}

void SparseMatrix::EliminateRowCol(int rc, SparseMatrix &Ae,
                                   DiagonalPolicy dpolicy)
{
   if (Rows)
   {
      RowNode *nd, *nd2;
      for (nd = Rows[rc]; nd != NULL; nd = nd->Prev)
      {
         const int col = nd->Column;
         if (col == rc)
         {
            switch (dpolicy)
            {
               case DIAG_ONE:
                  Ae.Add(rc, rc, nd->Value - 1.0);
                  nd->Value = 1.0;
                  break;
               case DIAG_ZERO:
                  Ae.Add(rc, rc, nd->Value);
                  nd->Value = 0.;
                  break;
               case DIAG_KEEP:
                  break;
               default:
                  mfem_error("SparseMatrix::EliminateRowCol #1");
                  break;
            }
         }
         else
         {
            Ae.Add(rc, col, nd->Value);
            nd->Value = 0.0;
            for (nd2 = Rows[col]; 1; nd2 = nd2->Prev)
            {
               if (nd2 == NULL)
               {
                  mfem_error("SparseMatrix::EliminateRowCol #2");
               }
               else if (nd2->Column == rc)
               {
                  Ae.Add(col, rc, nd2->Value);
                  nd2->Value = 0.0;
                  break;
               }
            }
         }
      }
   }
   else
   {
      for (int j = I[rc]; j < I[rc+1]; j++)
      {
         const int col = J[j];
         if (col == rc)
         {
            switch (dpolicy)
            {
               case DIAG_ONE:
                  Ae.Add(rc, rc, A[j] - 1.0);
                  A[j] = 1.0;
                  break;
               case DIAG_ZERO:
                  Ae.Add(rc, rc, A[j]);
                  A[j] = 0.;
                  break;
               case DIAG_KEEP:
                  break;
               default:
                  mfem_error("SparseMatrix::EliminateRowCol #3");
                  break;
            }
         }
         else
         {
            Ae.Add(rc, col, A[j]);
            A[j] = 0.0;
            for (int k = I[col]; true; k++)
            {
               if (k == I[col+1])
               {
                  mfem_error("SparseMatrix::EliminateRowCol #4");
               }
               else if (J[k] == rc)
               {
                  Ae.Add(col, rc, A[k]);
                  A[k] = 0.0;
                  break;
               }
            }
         }
      }
   }
}

void SparseMatrix::SetDiagIdentity()
{
   for (int i = 0; i < height; i++)
   {
      if (I[i+1] == I[i]+1 && fabs(A[I[i]]) < 1e-16)
      {
         A[I[i]] = 1.0;
      }
   }
}

void SparseMatrix::EliminateZeroRows(const double threshold)
{
   for (int i = 0; i < height; i++)
   {
      double zero = 0.0;
      for (int j = I[i]; j < I[i+1]; j++)
      {
         zero += fabs(A[j]);
      }
      if (zero <= threshold)
      {
         for (int j = I[i]; j < I[i+1]; j++)
         {
            A[j] = (J[j] == i) ? 1.0 : 0.0;
         }
      }
   }
}

void SparseMatrix::Gauss_Seidel_forw(const Vector &x, Vector &y) const
{
   if (!Finalized())
   {
      double *yp = y.GetData();
      const double *xp = x.GetData();
      RowNode *diag_p, *n_p, **R = Rows;

      const int s = height;
      for (int i = 0; i < s; i++)
      {
         double sum = 0.0;
         diag_p = NULL;
         for (n_p = R[i]; n_p != NULL; n_p = n_p->Prev)
         {
            const int c = n_p->Column;
            if (c == i)
            {
               diag_p = n_p;
            }
            else
            {
               sum += n_p->Value * yp[c];
            }
         }

         if (diag_p != NULL && diag_p->Value != 0.0)
         {
            yp[i] = (xp[i] - sum) / diag_p->Value;
         }
         else if (xp[i] == sum)
         {
            yp[i] = sum;
         }
         else
         {
            mfem_error("SparseMatrix::Gauss_Seidel_forw()");
         }
      }
   }
   else
   {
      const int s = height;
      const int nnz = J.Capacity();
      const int *Ip = HostRead(I, s+1);
      const int *Jp = HostRead(J, nnz);
      const double *Ap = HostRead(A, nnz);
      double *yp = y.HostReadWrite();
      const double *xp = x.HostRead();

      for (int i = 0, j = Ip[0]; i < s; i++)
      {
         const int end = Ip[i+1];
         double sum = 0.0;
         int d = -1;
         for ( ; j < end; j++)
         {
            const int c = Jp[j];
            if (c == i)
            {
               d = j;
            }
            else
            {
               sum += Ap[j] * yp[c];
            }
         }

         if (d >= 0 && Ap[d] != 0.0)
         {
            yp[i] = (xp[i] - sum) / Ap[d];
         }
         else if (xp[i] == sum)
         {
            yp[i] = sum;
         }
         else
         {
            mfem_error("SparseMatrix::Gauss_Seidel_forw(...) #2");
         }
      }
   }
}

void SparseMatrix::Gauss_Seidel_back(const Vector &x, Vector &y) const
{
   if (!Finalized())
   {
      double *yp = y.GetData();
      const double *xp = x.GetData();
      RowNode *diag_p, *n_p, **R = Rows;

      for (int i = height-1; i >= 0; i--)
      {
         double sum = 0.;
         diag_p = NULL;
         for (n_p = R[i]; n_p != NULL; n_p = n_p->Prev)
         {
            const int c = n_p->Column;
            if (c == i)
            {
               diag_p = n_p;
            }
            else
            {
               sum += n_p->Value * yp[c];
            }
         }

         if (diag_p != NULL && diag_p->Value != 0.0)
         {
            yp[i] = (xp[i] - sum) / diag_p->Value;
         }
         else if (xp[i] == sum)
         {
            yp[i] = sum;
         }
         else
         {
            mfem_error("SparseMatrix::Gauss_Seidel_back()");
         }
      }
   }
   else
   {
      const int s = height;
      const int nnz = J.Capacity();
      const int *Ip = HostRead(I, s+1);
      const int *Jp = HostRead(J, nnz);
      const double *Ap = HostRead(A, nnz);
      double *yp = y.HostReadWrite();
      const double *xp = x.HostRead();

      for (int i = s-1, j = Ip[s]-1; i >= 0; i--)
      {
         const int beg = Ip[i];
         double sum = 0.;
         int d = -1;
         for ( ; j >= beg; j--)
         {
            const int c = Jp[j];
            if (c == i)
            {
               d = j;
            }
            else
            {
               sum += Ap[j] * yp[c];
            }
         }

         if (d >= 0 && Ap[d] != 0.0)
         {
            yp[i] = (xp[i] - sum) / Ap[d];
         }
         else if (xp[i] == sum)
         {
            yp[i] = sum;
         }
         else
         {
            mfem_error("SparseMatrix::Gauss_Seidel_back(...) #2");
         }
      }
   }
}

double SparseMatrix::GetJacobiScaling() const
{
   MFEM_VERIFY(Finalized(), "Matrix must be finalized.");

   double sc = 1.0;
   for (int i = 0; i < height; i++)
   {
      int d = -1;
      double norm = 0.0;
      for (int j = I[i]; j < I[i+1]; j++)
      {
         if (J[j] == i)
         {
            d = j;
         }
         norm += fabs(A[j]);
      }
      if (d >= 0 && A[d] != 0.0)
      {
         double a = 1.8 * fabs(A[d]) / norm;
         if (a < sc)
         {
            sc = a;
         }
      }
      else
      {
         mfem_error("SparseMatrix::GetJacobiScaling() #2");
      }
   }
   return sc;
}

void SparseMatrix::Jacobi(const Vector &b, const Vector &x0, Vector &x1,
                          double sc) const
{
   MFEM_VERIFY(Finalized(), "Matrix must be finalized.");

   for (int i = 0; i < height; i++)
   {
      int d = -1;
      double sum = b(i);
      for (int j = I[i]; j < I[i+1]; j++)
      {
         if (J[j] == i)
         {
            d = j;
         }
         else
         {
            sum -= A[j] * x0(J[j]);
         }
      }
      if (d >= 0 && A[d] != 0.0)
      {
         x1(i) = sc * (sum / A[d]) + (1.0 - sc) * x0(i);
      }
      else
      {
         mfem_error("SparseMatrix::Jacobi(...) #2");
      }
   }
}

void SparseMatrix::DiagScale(const Vector &b, Vector &x, double sc) const
{
   MFEM_VERIFY(Finalized(), "Matrix must be finalized.");

   const int nnz = J.Capacity();

   const bool use_dev = b.UseDevice() || x.UseDevice();

   auto bp = b.Read(use_dev);
   auto xp = x.Write(use_dev);

   auto Ap = Read(A, nnz);
   auto Ip = Read(I, height+1);
   auto Jp = Read(J, nnz);

   bool scale = (sc != 1.0);
   MFEM_FORALL(i, height,
   {
      int end = Ip[i+1];
      for (int j = Ip[i]; true; j++)
      {
         if (j == end)
         {
            MFEM_ABORT_KERNEL("Diagonal not found in SparseMatrix::DiagScale");
         }
         if (Jp[j] == i)
         {
            if (!(std::abs(Ap[j]) > 0.0))
            {
               MFEM_ABORT_KERNEL("Zero diagonal in SparseMatrix::DiagScale");
            }

            if (scale)
            {
               xp[i] = sc * bp[i] / Ap[j];
            }
            else
            {
               xp[i] = bp[i] / Ap[j];
            }
            break;
         }
      }
   });
   return;
}

void SparseMatrix::Jacobi2(const Vector &b, const Vector &x0, Vector &x1,
                           double sc) const
{
   MFEM_VERIFY(Finalized(), "Matrix must be finalized.");

   for (int i = 0; i < height; i++)
   {
      double resi = b(i), norm = 0.0;
      for (int j = I[i]; j < I[i+1]; j++)
      {
         resi -= A[j] * x0(J[j]);
         norm += fabs(A[j]);
      }
      if (norm > 0.0)
      {
         x1(i) = x0(i) + sc * resi / norm;
      }
      else
      {
         MFEM_ABORT("L1 norm of row " << i << " is zero.");
      }
   }
}

void SparseMatrix::Jacobi3(const Vector &b, const Vector &x0, Vector &x1,
                           double sc) const
{
   MFEM_VERIFY(Finalized(), "Matrix must be finalized.");

   for (int i = 0; i < height; i++)
   {
      double resi = b(i), sum = 0.0;
      for (int j = I[i]; j < I[i+1]; j++)
      {
         resi -= A[j] * x0(J[j]);
         sum  += A[j];
      }
      if (sum > 0.0)
      {
         x1(i) = x0(i) + sc * resi / sum;
      }
      else
      {
         MFEM_ABORT("sum of row " << i << " is zero.");
      }
   }
}

void SparseMatrix::AddSubMatrix(const Array<int> &rows, const Array<int> &cols,
                                const DenseMatrix &subm, int skip_zeros)
{
   int i, j, gi, gj, s, t;
   double a;

   for (i = 0; i < rows.Size(); i++)
   {
      if ((gi=rows[i]) < 0) { gi = -1-gi, s = -1; }
      else { s = 1; }
      MFEM_ASSERT(gi < height,
                  "Trying to insert a row " << gi << " outside the matrix height "
                  << height);
      SetColPtr(gi);
      for (j = 0; j < cols.Size(); j++)
      {
         if ((gj=cols[j]) < 0) { gj = -1-gj, t = -s; }
         else { t = s; }
         MFEM_ASSERT(gj < width,
                     "Trying to insert a column " << gj << " outside the matrix width "
                     << width);
         a = subm(i, j);
         if (skip_zeros && a == 0.0)
         {
            // if the element is zero do not assemble it unless this breaks
            // the symmetric structure
            if (&rows != &cols || subm(j, i) == 0.0)
            {
               continue;
            }
         }
         if (t < 0) { a = -a; }
         _Add_(gj, a);
      }
      ClearColPtr();
   }
}

void SparseMatrix::Set(const int i, const int j, const double A)
{
   double a = A;
   int gi, gj, s, t;

   if ((gi=i) < 0) { gi = -1-gi, s = -1; }
   else { s = 1; }
   MFEM_ASSERT(gi < height,
               "Trying to set a row " << gi << " outside the matrix height "
               << height);
   if ((gj=j) < 0) { gj = -1-gj, t = -s; }
   else { t = s; }
   MFEM_ASSERT(gj < width,
               "Trying to set a column " << gj << " outside the matrix width "
               << width);
   if (t < 0) { a = -a; }
   _Set_(gi, gj, a);
}

void SparseMatrix::Add(const int i, const int j, const double A)
{
   int gi, gj, s, t;
   double a = A;

   if ((gi=i) < 0) { gi = -1-gi, s = -1; }
   else { s = 1; }
   MFEM_ASSERT(gi < height,
               "Trying to insert a row " << gi << " outside the matrix height "
               << height);
   if ((gj=j) < 0) { gj = -1-gj, t = -s; }
   else { t = s; }
   MFEM_ASSERT(gj < width,
               "Trying to insert a column " << gj << " outside the matrix width "
               << width);
   if (t < 0) { a = -a; }
   _Add_(gi, gj, a);
}

void SparseMatrix::SetSubMatrix(const Array<int> &rows, const Array<int> &cols,
                                const DenseMatrix &subm, int skip_zeros)
{
   int i, j, gi, gj, s, t;
   double a;

   for (i = 0; i < rows.Size(); i++)
   {
      if ((gi=rows[i]) < 0) { gi = -1-gi, s = -1; }
      else { s = 1; }
      MFEM_ASSERT(gi < height,
                  "Trying to set a row " << gi << " outside the matrix height "
                  << height);
      SetColPtr(gi);
      for (j = 0; j < cols.Size(); j++)
      {
         a = subm(i, j);
         if (skip_zeros && a == 0.0)
         {
            continue;
         }
         if ((gj=cols[j]) < 0) { gj = -1-gj, t = -s; }
         else { t = s; }
         MFEM_ASSERT(gj < width,
                     "Trying to set a column " << gj << " outside the matrix width "
                     << width);
         if (t < 0) { a = -a; }
         _Set_(gj, a);
      }
      ClearColPtr();
   }
}

void SparseMatrix::SetSubMatrixTranspose(const Array<int> &rows,
                                         const Array<int> &cols,
                                         const DenseMatrix &subm,
                                         int skip_zeros)
{
   int i, j, gi, gj, s, t;
   double a;

   for (i = 0; i < rows.Size(); i++)
   {
      if ((gi=rows[i]) < 0) { gi = -1-gi, s = -1; }
      else { s = 1; }
      MFEM_ASSERT(gi < height,
                  "Trying to set a row " << gi << " outside the matrix height "
                  << height);
      SetColPtr(gi);
      for (j = 0; j < cols.Size(); j++)
      {
         a = subm(j, i);
         if (skip_zeros && a == 0.0)
         {
            continue;
         }
         if ((gj=cols[j]) < 0) { gj = -1-gj, t = -s; }
         else { t = s; }
         MFEM_ASSERT(gj < width,
                     "Trying to set a column " << gj << " outside the matrix width "
                     << width);
         if (t < 0) { a = -a; }
         _Set_(gj, a);
      }
      ClearColPtr();
   }
}

void SparseMatrix::GetSubMatrix(const Array<int> &rows, const Array<int> &cols,
                                DenseMatrix &subm) const
{
   int i, j, gi, gj, s, t;
   double a;

   for (i = 0; i < rows.Size(); i++)
   {
      if ((gi=rows[i]) < 0) { gi = -1-gi, s = -1; }
      else { s = 1; }
      MFEM_ASSERT(gi < height,
                  "Trying to read a row " << gi << " outside the matrix height "
                  << height);
      SetColPtr(gi);
      for (j = 0; j < cols.Size(); j++)
      {
         if ((gj=cols[j]) < 0) { gj = -1-gj, t = -s; }
         else { t = s; }
         MFEM_ASSERT(gj < width,
                     "Trying to read a column " << gj << " outside the matrix width "
                     << width);
         a = _Get_(gj);
         subm(i, j) = (t < 0) ? (-a) : (a);
      }
      ClearColPtr();
   }
}

bool SparseMatrix::RowIsEmpty(const int row) const
{
   int gi;

   if ((gi=row) < 0)
   {
      gi = -1-gi;
   }
   MFEM_ASSERT(gi < height,
               "Trying to query a row " << gi << " outside the matrix height "
               << height);
   if (Rows)
   {
      return (Rows[gi] == NULL);
   }
   else
   {
      return (I[gi] == I[gi+1]);
   }
}

int SparseMatrix::GetRow(const int row, Array<int> &cols, Vector &srow) const
{
   RowNode *n;
   int j, gi;

   if ((gi=row) < 0) { gi = -1-gi; }
   MFEM_ASSERT(gi < height,
               "Trying to read a row " << gi << " outside the matrix height "
               << height);
   if (Rows)
   {
      for (n = Rows[gi], j = 0; n; n = n->Prev)
      {
         j++;
      }
      cols.SetSize(j);
      srow.SetSize(j);
      for (n = Rows[gi], j = 0; n; n = n->Prev, j++)
      {
         cols[j] = n->Column;
         srow(j) = n->Value;
      }
      if (row < 0)
      {
         srow.Neg();
      }

      return 0;
   }
   else
   {
      j = I[gi];
      cols.MakeRef(const_cast<int*>((const int*)J) + j, I[gi+1]-j);
      srow.NewDataAndSize(
         const_cast<double*>((const double*)A) + j, cols.Size());
      MFEM_ASSERT(row >= 0, "Row not valid: " << row << ", height: " << height);
      return 1;
   }
}

void SparseMatrix::SetRow(const int row, const Array<int> &cols,
                          const Vector &srow)
{
   int gi, gj, s, t;
   double a;

   if ((gi=row) < 0) { gi = -1-gi, s = -1; }
   else { s = 1; }
   MFEM_ASSERT(gi < height,
               "Trying to set a row " << gi << " outside the matrix height "
               << height);

   if (!Finalized())
   {
      SetColPtr(gi);
      for (int j = 0; j < cols.Size(); j++)
      {
         if ((gj=cols[j]) < 0) { gj = -1-gj, t = -s; }
         else { t = s; }
         MFEM_ASSERT(gj < width,
                     "Trying to set a column " << gj << " outside the matrix"
                     " width " << width);
         a = srow(j);
         if (t < 0) { a = -a; }
         _Set_(gj, a);
      }
      ClearColPtr();
   }
   else
   {
      MFEM_ASSERT(cols.Size() == RowSize(gi), "");
      MFEM_ASSERT(cols.Size() == srow.Size(), "");

      for (int i = I[gi], j = 0; j < cols.Size(); j++, i++)
      {
         if ((gj=cols[j]) < 0) { gj = -1-gj, t = -s; }
         else { t = s; }
         MFEM_ASSERT(gj < width,
                     "Trying to set a column " << gj << " outside the matrix"
                     " width " << width);

         J[i] = gj;
         A[i] = srow[j] * t;
      }
   }
}

void SparseMatrix::AddRow(const int row, const Array<int> &cols,
                          const Vector &srow)
{
   int j, gi, gj, s, t;
   double a;

   MFEM_VERIFY(!Finalized(), "Matrix must NOT be finalized.");

   if ((gi=row) < 0) { gi = -1-gi, s = -1; }
   else { s = 1; }
   MFEM_ASSERT(gi < height,
               "Trying to insert a row " << gi << " outside the matrix height "
               << height);
   SetColPtr(gi);
   for (j = 0; j < cols.Size(); j++)
   {
      if ((gj=cols[j]) < 0) { gj = -1-gj, t = -s; }
      else { t = s; }
      MFEM_ASSERT(gj < width,
                  "Trying to insert a column " << gj << " outside the matrix width "
                  << width);
      a = srow(j);
      if (a == 0.0)
      {
         continue;
      }
      if (t < 0) { a = -a; }
      _Add_(gj, a);
   }
   ClearColPtr();
}

void SparseMatrix::ScaleRow(const int row, const double scale)
{
   int i;

   if ((i=row) < 0)
   {
      i = -1-i;
   }
   if (Rows != NULL)
   {
      RowNode *aux;

      for (aux = Rows[i]; aux != NULL; aux = aux -> Prev)
      {
         aux -> Value *= scale;
      }
   }
   else
   {
      int j, end = I[i+1];

      for (j = I[i]; j < end; j++)
      {
         A[j] *= scale;
      }
   }
}

void SparseMatrix::ScaleRows(const Vector & sl)
{
   double scale;
   if (Rows != NULL)
   {
      RowNode *aux;
      for (int i=0; i < height; ++i)
      {
         scale = sl(i);
         for (aux = Rows[i]; aux != NULL; aux = aux -> Prev)
         {
            aux -> Value *= scale;
         }
      }
   }
   else
   {
      int j, end;

      for (int i=0; i < height; ++i)
      {
         end = I[i+1];
         scale = sl(i);
         for (j = I[i]; j < end; j++)
         {
            A[j] *= scale;
         }
      }
   }
}

void SparseMatrix::ScaleColumns(const Vector & sr)
{
   if (Rows != NULL)
   {
      RowNode *aux;
      for (int i=0; i < height; ++i)
      {
         for (aux = Rows[i]; aux != NULL; aux = aux -> Prev)
         {
            aux -> Value *= sr(aux->Column);
         }
      }
   }
   else
   {
      int j, end;

      for (int i=0; i < height; ++i)
      {
         end = I[i+1];
         for (j = I[i]; j < end; j++)
         {
            A[j] *= sr(J[j]);
         }
      }
   }
}

SparseMatrix &SparseMatrix::operator+=(const SparseMatrix &B)
{
   MFEM_ASSERT(height == B.height && width == B.width,
               "Mismatch of this matrix size and rhs.  This height = "
               << height << ", width = " << width << ", B.height = "
               << B.height << ", B.width = " << width);

   for (int i = 0; i < height; i++)
   {
      SetColPtr(i);
      if (B.Rows)
      {
         for (RowNode *aux = B.Rows[i]; aux != NULL; aux = aux->Prev)
         {
            _Add_(aux->Column, aux->Value);
         }
      }
      else
      {
         for (int j = B.I[i]; j < B.I[i+1]; j++)
         {
            _Add_(B.J[j], B.A[j]);
         }
      }
      ClearColPtr();
   }

   return (*this);
}

void SparseMatrix::Add(const double a, const SparseMatrix &B)
{
   for (int i = 0; i < height; i++)
   {
      B.SetColPtr(i);
      if (Rows)
      {
         for (RowNode *np = Rows[i]; np != NULL; np = np->Prev)
         {
            np->Value += a * B._Get_(np->Column);
         }
      }
      else
      {
         for (int j = I[i]; j < I[i+1]; j++)
         {
            A[j] += a * B._Get_(J[j]);
         }
      }
      B.ClearColPtr();
   }
}

SparseMatrix &SparseMatrix::operator=(double a)
{
   if (Rows == NULL)
   {
      const int nnz = J.Capacity();
      double *h_A = HostWrite(A, nnz);
      for (int i = 0; i < nnz; i++)
      {
         h_A[i] = a;
      }
   }
   else
   {
      for (int i = 0; i < height; i++)
      {
         for (RowNode *node_p = Rows[i]; node_p != NULL;
              node_p = node_p -> Prev)
         {
            node_p -> Value = a;
         }
      }
   }

   return (*this);
}

SparseMatrix &SparseMatrix::operator*=(double a)
{
   if (Rows == NULL)
   {
      for (int i = 0, nnz = I[height]; i < nnz; i++)
      {
         A[i] *= a;
      }
   }
   else
   {
      for (int i = 0; i < height; i++)
      {
         for (RowNode *node_p = Rows[i]; node_p != NULL;
              node_p = node_p -> Prev)
         {
            node_p -> Value *= a;
         }
      }
   }

   return (*this);
}

void SparseMatrix::Print(std::ostream & out, int _width) const
{
   int i, j;

   if (A == NULL)
   {
      RowNode *nd;
      for (i = 0; i < height; i++)
      {
         out << "[row " << i << "]\n";
         for (nd = Rows[i], j = 0; nd != NULL; nd = nd->Prev, j++)
         {
            out << " (" << nd->Column << "," << nd->Value << ")";
            if ( !((j+1) % _width) )
            {
               out << '\n';
            }
         }
         if (j % _width)
         {
            out << '\n';
         }
      }
      return;
   }

   // HostRead forces synchronization
   HostReadI();
   HostReadJ();
   HostReadData();
   for (i = 0; i < height; i++)
   {
      out << "[row " << i << "]\n";
      for (j = I[i]; j < I[i+1]; j++)
      {
         out << " (" << J[j] << "," << A[j] << ")";
         if ( !((j+1-I[i]) % _width) )
         {
            out << '\n';
         }
      }
      if ((j-I[i]) % _width)
      {
         out << '\n';
      }
   }
}

void SparseMatrix::PrintMatlab(std::ostream & out) const
{
   out << "% size " << height << " " << width << "\n";
   out << "% Non Zeros " << NumNonZeroElems() << "\n";
   int i, j;
   ios::fmtflags old_fmt = out.flags();
   out.setf(ios::scientific);
   std::streamsize old_prec = out.precision(14);

   for (i = 0; i < height; i++)
   {
      for (j = I[i]; j < I[i+1]; j++)
      {
         out << i+1 << " " << J[j]+1 << " " << A[j] << '\n';
      }
   }
   out.precision(old_prec);
   out.flags(old_fmt);
}

void SparseMatrix::PrintMM(std::ostream & out) const
{
   int i, j;
   ios::fmtflags old_fmt = out.flags();
   out.setf(ios::scientific);
   std::streamsize old_prec = out.precision(14);

   out << "%%MatrixMarket matrix coordinate real general" << '\n'
       << "% Generated by MFEM" << '\n';

   out << height << " " << width << " " << NumNonZeroElems() << '\n';
   for (i = 0; i < height; i++)
   {
      for (j = I[i]; j < I[i+1]; j++)
      {
         out << i+1 << " " << J[j]+1 << " " << A[j] << '\n';
      }
   }
   out.precision(old_prec);
   out.flags(old_fmt);
}

void SparseMatrix::PrintCSR(std::ostream & out) const
{
   MFEM_VERIFY(Finalized(), "Matrix must be finalized.");

   int i;

   out << height << '\n';  // number of rows

   for (i = 0; i <= height; i++)
   {
      out << I[i]+1 << '\n';
   }

   for (i = 0; i < I[height]; i++)
   {
      out << J[i]+1 << '\n';
   }

   for (i = 0; i < I[height]; i++)
   {
      out << A[i] << '\n';
   }
}

void SparseMatrix::PrintCSR2(std::ostream & out) const
{
   MFEM_VERIFY(Finalized(), "Matrix must be finalized.");

   int i;

   out << height << '\n'; // number of rows
   out << width << '\n';  // number of columns

   for (i = 0; i <= height; i++)
   {
      out << I[i] << '\n';
   }

   for (i = 0; i < I[height]; i++)
   {
      out << J[i] << '\n';
   }

   for (i = 0; i < I[height]; i++)
   {
      out << A[i] << '\n';
   }
}

void SparseMatrix::PrintInfo(std::ostream &out) const
{
   const double MiB = 1024.*1024;
   int nnz = NumNonZeroElems();
   double pz = 100./nnz;
   int nz = CountSmallElems(0.0);
   double max_norm = MaxNorm();
   double symm = IsSymmetric();
   int nnf = CheckFinite();
   int ns12 = CountSmallElems(1e-12*max_norm);
   int ns15 = CountSmallElems(1e-15*max_norm);
   int ns18 = CountSmallElems(1e-18*max_norm);

   out <<
       "SparseMatrix statistics:\n"
       "  Format                      : " <<
       (Empty() ? "(empty)" : (Finalized() ? "CSR" : "LIL")) << "\n"
       "  Dimensions                  : " << height << " x " << width << "\n"
       "  Number of entries (total)   : " << nnz << "\n"
       "  Number of entries (per row) : " << 1.*nnz/Height() << "\n"
       "  Number of stored zeros      : " << nz*pz << "% (" << nz << ")\n"
       "  Number of Inf/Nan entries   : " << nnf*pz << "% ("<< nnf << ")\n"
       "  Norm, max |a_ij|            : " << max_norm << "\n"
       "  Symmetry, max |a_ij-a_ji|   : " << symm << "\n"
       "  Number of small entries:\n"
       "    |a_ij| <= 1e-12*Norm      : " << ns12*pz << "% (" << ns12 << ")\n"
       "    |a_ij| <= 1e-15*Norm      : " << ns15*pz << "% (" << ns15 << ")\n"
       "    |a_ij| <= 1e-18*Norm      : " << ns18*pz << "% (" << ns18 << ")\n";
   if (Finalized())
   {
      out << "  Memory used by CSR          : " <<
          (sizeof(int)*(height+1+nnz)+sizeof(double)*nnz)/MiB << " MiB\n";
   }
   if (Rows != NULL)
   {
      size_t used_mem = sizeof(RowNode*)*height;
#ifdef MFEM_USE_MEMALLOC
      used_mem += NodesMem->MemoryUsage();
#else
      for (int i = 0; i < height; i++)
      {
         for (RowNode *aux = Rows[i]; aux != NULL; aux = aux->Prev)
         {
            used_mem += sizeof(RowNode);
         }
      }
#endif
      out << "  Memory used by LIL          : " << used_mem/MiB << " MiB\n";
   }
}

void SparseMatrix::Destroy()
{
   I.Delete();
   J.Delete();
   A.Delete();

   if (Rows != NULL)
   {
#if !defined(MFEM_USE_MEMALLOC)
      for (int i = 0; i < height; i++)
      {
         RowNode *aux, *node_p = Rows[i];
         while (node_p != NULL)
         {
            aux = node_p;
            node_p = node_p->Prev;
            delete aux;
         }
      }
#endif
      delete [] Rows;
   }

   delete [] ColPtrJ;
   delete [] ColPtrNode;
#ifdef MFEM_USE_MEMALLOC
   delete NodesMem;
#endif
   delete At;

#ifdef MFEM_USE_CUDA
   if (initBuffers)
   {
      cusparseDestroySpMat(matA_descr);
      cusparseDestroyDnVec(vecX_descr);
      cusparseDestroyDnVec(vecY_descr);
<<<<<<< HEAD
      cusparseDestroyDnVec(vecZ_descr);
=======
>>>>>>> 7e3d262c
      initBuffers = false;
   }
#endif
}

int SparseMatrix::ActualWidth() const
{
   int awidth = 0;
   if (A)
   {
      const int *start_j = J;
      const int *end_j = J + I[height];
      for (const int *jptr = start_j; jptr != end_j; ++jptr)
      {
         awidth = std::max(awidth, *jptr + 1);
      }
   }
   else
   {
      RowNode *aux;
      for (int i = 0; i < height; i++)
      {
         for (aux = Rows[i]; aux != NULL; aux = aux->Prev)
         {
            awidth = std::max(awidth, aux->Column + 1);
         }
      }
   }
   return awidth;
}

void SparseMatrixFunction (SparseMatrix & S, double (*f)(double))
{
   int n = S.NumNonZeroElems();
   double * s = S.GetData();

   for (int i = 0; i < n; i++)
   {
      s[i] = f(s[i]);
   }
}

SparseMatrix *Transpose (const SparseMatrix &A)
{
   MFEM_VERIFY(
      A.Finalized(),
      "Finalize must be called before Transpose. Use TransposeRowMatrix instead");

   int i, j, end;
   const int *A_i, *A_j;
   int m, n, nnz, *At_i, *At_j;
   const double *A_data;
   double *At_data;

   m      = A.Height(); // number of rows of A
   n      = A.Width();  // number of columns of A
   nnz    = A.NumNonZeroElems();
   A_i    = A.GetI();
   A_j    = A.GetJ();
   A_data = A.GetData();

   At_i = Memory<int>(n+1);
   At_j = Memory<int>(nnz);
   At_data = Memory<double>(nnz);

   for (i = 0; i <= n; i++)
   {
      At_i[i] = 0;
   }
   for (i = 0; i < nnz; i++)
   {
      At_i[A_j[i]+1]++;
   }
   for (i = 1; i < n; i++)
   {
      At_i[i+1] += At_i[i];
   }

   for (i = j = 0; i < m; i++)
   {
      end = A_i[i+1];
      for ( ; j < end; j++)
      {
         At_j[At_i[A_j[j]]] = i;
         At_data[At_i[A_j[j]]] = A_data[j];
         At_i[A_j[j]]++;
      }
   }

   for (i = n; i > 0; i--)
   {
      At_i[i] = At_i[i-1];
   }
   At_i[0] = 0;

   return  new SparseMatrix(At_i, At_j, At_data, n, m);
}

SparseMatrix *TransposeAbstractSparseMatrix (const AbstractSparseMatrix &A,
                                             int useActualWidth)
{
   int i, j;
   int m, n, nnz, *At_i, *At_j;
   double *At_data;
   Array<int> Acols;
   Vector Avals;

   m = A.Height(); // number of rows of A
   if (useActualWidth)
   {
      n = 0;
      int tmp;
      for (i = 0; i < m; i++)
      {
         A.GetRow(i, Acols, Avals);
         if (Acols.Size())
         {
            tmp = Acols.Max();
            if (tmp > n)
            {
               n = tmp;
            }
         }
      }
      ++n;
   }
   else
   {
      n = A.Width(); // number of columns of A
   }
   nnz = A.NumNonZeroElems();

   At_i = Memory<int>(n+1);
   At_j = Memory<int>(nnz);
   At_data = Memory<double>(nnz);

   for (i = 0; i <= n; i++)
   {
      At_i[i] = 0;
   }

   for (i = 0; i < m; i++)
   {
      A.GetRow(i, Acols, Avals);
      for (j = 0; j<Acols.Size(); ++j)
      {
         At_i[Acols[j]+1]++;
      }
   }
   for (i = 1; i < n; i++)
   {
      At_i[i+1] += At_i[i];
   }

   for (i = 0; i < m; i++)
   {
      A.GetRow(i, Acols, Avals);
      for (j = 0; j<Acols.Size(); ++j)
      {
         At_j[At_i[Acols[j]]] = i;
         At_data[At_i[Acols[j]]] = Avals[j];
         At_i[Acols[j]]++;
      }
   }

   for (i = n; i > 0; i--)
   {
      At_i[i] = At_i[i-1];
   }
   At_i[0] = 0;

   return new SparseMatrix(At_i, At_j, At_data, n, m);
}


SparseMatrix *Mult (const SparseMatrix &A, const SparseMatrix &B,
                    SparseMatrix *OAB)
{
   int nrowsA, ncolsA, nrowsB, ncolsB;
   const int *A_i, *A_j, *B_i, *B_j;
   int *C_i, *C_j, *B_marker;
   const double *A_data, *B_data;
   double *C_data;
   int ia, ib, ic, ja, jb, num_nonzeros;
   int row_start, counter;
   double a_entry, b_entry;
   SparseMatrix *C;

   nrowsA = A.Height();
   ncolsA = A.Width();
   nrowsB = B.Height();
   ncolsB = B.Width();

   MFEM_VERIFY(ncolsA == nrowsB,
               "number of columns of A (" << ncolsA
               << ") must equal number of rows of B (" << nrowsB << ")");

   A_i    = A.GetI();
   A_j    = A.GetJ();
   A_data = A.GetData();
   B_i    = B.GetI();
   B_j    = B.GetJ();
   B_data = B.GetData();

   B_marker = new int[ncolsB];

   for (ib = 0; ib < ncolsB; ib++)
   {
      B_marker[ib] = -1;
   }

   if (OAB == NULL)
   {
      C_i = Memory<int>(nrowsA+1);

      C_i[0] = num_nonzeros = 0;
      for (ic = 0; ic < nrowsA; ic++)
      {
         for (ia = A_i[ic]; ia < A_i[ic+1]; ia++)
         {
            ja = A_j[ia];
            for (ib = B_i[ja]; ib < B_i[ja+1]; ib++)
            {
               jb = B_j[ib];
               if (B_marker[jb] != ic)
               {
                  B_marker[jb] = ic;
                  num_nonzeros++;
               }
            }
         }
         C_i[ic+1] = num_nonzeros;
      }

      C_j    = Memory<int>(num_nonzeros);
      C_data = Memory<double>(num_nonzeros);

      C = new SparseMatrix(C_i, C_j, C_data, nrowsA, ncolsB);

      for (ib = 0; ib < ncolsB; ib++)
      {
         B_marker[ib] = -1;
      }
   }
   else
   {
      C = OAB;

      MFEM_VERIFY(nrowsA == C -> Height() && ncolsB == C -> Width(),
                  "Input matrix sizes do not match output sizes"
                  << " nrowsA = " << nrowsA
                  << ", C->Height() = " << C->Height()
                  << " ncolsB = " << ncolsB
                  << ", C->Width() = " << C->Width());

      // C_i    = C -> GetI(); // not used
      C_j    = C -> GetJ();
      C_data = C -> GetData();
   }

   counter = 0;
   for (ic = 0; ic < nrowsA; ic++)
   {
      // row_start = C_i[ic];
      row_start = counter;
      for (ia = A_i[ic]; ia < A_i[ic+1]; ia++)
      {
         ja = A_j[ia];
         a_entry = A_data[ia];
         for (ib = B_i[ja]; ib < B_i[ja+1]; ib++)
         {
            jb = B_j[ib];
            b_entry = B_data[ib];
            if (B_marker[jb] < row_start)
            {
               B_marker[jb] = counter;
               if (OAB == NULL)
               {
                  C_j[counter] = jb;
               }
               C_data[counter] = a_entry*b_entry;
               counter++;
            }
            else
            {
               C_data[B_marker[jb]] += a_entry*b_entry;
            }
         }
      }
   }

   MFEM_VERIFY(
      OAB == NULL || counter == OAB->NumNonZeroElems(),
      "With pre-allocated output matrix, number of non-zeros ("
      << OAB->NumNonZeroElems()
      << ") did not match number of entries changed from matrix-matrix multiply, "
      << counter);

   delete [] B_marker;

   return C;
}

SparseMatrix * TransposeMult(const SparseMatrix &A, const SparseMatrix &B)
{
   SparseMatrix *At  = Transpose(A);
   SparseMatrix *AtB = Mult(*At, B);
   delete At;
   return AtB;
}

SparseMatrix *MultAbstractSparseMatrix (const AbstractSparseMatrix &A,
                                        const AbstractSparseMatrix &B)
{
   int nrowsA, ncolsA, nrowsB, ncolsB;
   int *C_i, *C_j, *B_marker;
   double *C_data;
   int ia, ib, ic, ja, jb, num_nonzeros;
   int row_start, counter;
   double a_entry, b_entry;
   SparseMatrix *C;

   nrowsA = A.Height();
   ncolsA = A.Width();
   nrowsB = B.Height();
   ncolsB = B.Width();

   MFEM_VERIFY(ncolsA == nrowsB,
               "number of columns of A (" << ncolsA
               << ") must equal number of rows of B (" << nrowsB << ")");

   B_marker = new int[ncolsB];

   for (ib = 0; ib < ncolsB; ib++)
   {
      B_marker[ib] = -1;
   }

   C_i = Memory<int>(nrowsA+1);

   C_i[0] = num_nonzeros = 0;

   Array<int> colsA, colsB;
   Vector dataA, dataB;
   for (ic = 0; ic < nrowsA; ic++)
   {
      A.GetRow(ic, colsA, dataA);
      for (ia = 0; ia < colsA.Size(); ia++)
      {
         ja = colsA[ia];
         B.GetRow(ja, colsB, dataB);
         for (ib = 0; ib < colsB.Size(); ib++)
         {
            jb = colsB[ib];
            if (B_marker[jb] != ic)
            {
               B_marker[jb] = ic;
               num_nonzeros++;
            }
         }
      }
      C_i[ic+1] = num_nonzeros;
   }

   C_j    = Memory<int>(num_nonzeros);
   C_data = Memory<double>(num_nonzeros);

   C = new SparseMatrix(C_i, C_j, C_data, nrowsA, ncolsB);

   for (ib = 0; ib < ncolsB; ib++)
   {
      B_marker[ib] = -1;
   }

   counter = 0;
   for (ic = 0; ic < nrowsA; ic++)
   {
      row_start = counter;
      A.GetRow(ic, colsA, dataA);
      for (ia = 0; ia < colsA.Size(); ia++)
      {
         ja = colsA[ia];
         a_entry = dataA[ia];
         B.GetRow(ja, colsB, dataB);
         for (ib = 0; ib < colsB.Size(); ib++)
         {
            jb = colsB[ib];
            b_entry = dataB[ib];
            if (B_marker[jb] < row_start)
            {
               B_marker[jb] = counter;
               C_j[counter] = jb;
               C_data[counter] = a_entry*b_entry;
               counter++;
            }
            else
            {
               C_data[B_marker[jb]] += a_entry*b_entry;
            }
         }
      }
   }

   delete [] B_marker;

   return C;
}

DenseMatrix *Mult (const SparseMatrix &A, DenseMatrix &B)
{
   DenseMatrix *C = new DenseMatrix(A.Height(), B.Width());
   Vector columnB, columnC;
   for (int j = 0; j < B.Width(); ++j)
   {
      B.GetColumnReference(j, columnB);
      C->GetColumnReference(j, columnC);
      A.Mult(columnB, columnC);
   }
   return C;
}

DenseMatrix *RAP (const SparseMatrix &A, DenseMatrix &P)
{
   DenseMatrix R (P, 't'); // R = P^T
   DenseMatrix *AP   = Mult (A, P);
   DenseMatrix *_RAP = new DenseMatrix(R.Height(), AP->Width());
   Mult (R, *AP, *_RAP);
   delete AP;
   return _RAP;
}

DenseMatrix *RAP(DenseMatrix &A, const SparseMatrix &P)
{
   SparseMatrix *R  = Transpose(P);
   DenseMatrix  *RA = Mult(*R, A);
   DenseMatrix   AtP(*RA, 't');
   delete RA;
   DenseMatrix  *RAtP = Mult(*R, AtP);
   delete R;
   DenseMatrix * _RAP = new DenseMatrix(*RAtP, 't');
   delete RAtP;
   return _RAP;
}

SparseMatrix *RAP (const SparseMatrix &A, const SparseMatrix &R,
                   SparseMatrix *ORAP)
{
   SparseMatrix *P  = Transpose (R);
   SparseMatrix *AP = Mult (A, *P);
   delete P;
   SparseMatrix *_RAP = Mult (R, *AP, ORAP);
   delete AP;
   return _RAP;
}

SparseMatrix *RAP(const SparseMatrix &Rt, const SparseMatrix &A,
                  const SparseMatrix &P)
{
   SparseMatrix * R = Transpose(Rt);
   SparseMatrix * RA = Mult(*R,A);
   delete R;
   SparseMatrix * out = Mult(*RA, P);
   delete RA;
   return out;
}

SparseMatrix *Mult_AtDA (const SparseMatrix &A, const Vector &D,
                         SparseMatrix *OAtDA)
{
   int i, At_nnz, *At_j;
   double *At_data;

   SparseMatrix *At = Transpose (A);
   At_nnz  = At -> NumNonZeroElems();
   At_j    = At -> GetJ();
   At_data = At -> GetData();
   for (i = 0; i < At_nnz; i++)
   {
      At_data[i] *= D(At_j[i]);
   }
   SparseMatrix *AtDA = Mult (*At, A, OAtDA);
   delete At;
   return AtDA;
}

SparseMatrix * Add(double a, const SparseMatrix & A, double b,
                   const SparseMatrix & B)
{
   int nrows = A.Height();
   int ncols = A.Width();

   int * C_i = Memory<int>(nrows+1);
   int * C_j;
   double * C_data;

   const int *A_i = A.GetI();
   const int *A_j = A.GetJ();
   const double *A_data = A.GetData();

   const int *B_i = B.GetI();
   const int *B_j = B.GetJ();
   const double *B_data = B.GetData();

   int * marker = new int[ncols];
   std::fill(marker, marker+ncols, -1);

   int num_nonzeros = 0, jcol;
   C_i[0] = 0;
   for (int ic = 0; ic < nrows; ic++)
   {
      for (int ia = A_i[ic]; ia < A_i[ic+1]; ia++)
      {
         jcol = A_j[ia];
         marker[jcol] = ic;
         num_nonzeros++;
      }
      for (int ib = B_i[ic]; ib < B_i[ic+1]; ib++)
      {
         jcol = B_j[ib];
         if (marker[jcol] != ic)
         {
            marker[jcol] = ic;
            num_nonzeros++;
         }
      }
      C_i[ic+1] = num_nonzeros;
   }

   C_j = Memory<int>(num_nonzeros);
   C_data = Memory<double>(num_nonzeros);

   for (int ia = 0; ia < ncols; ia++)
   {
      marker[ia] = -1;
   }

   int pos = 0;
   for (int ic = 0; ic < nrows; ic++)
   {
      for (int ia = A_i[ic]; ia < A_i[ic+1]; ia++)
      {
         jcol = A_j[ia];
         C_j[pos] = jcol;
         C_data[pos] = a*A_data[ia];
         marker[jcol] = pos;
         pos++;
      }
      for (int ib = B_i[ic]; ib < B_i[ic+1]; ib++)
      {
         jcol = B_j[ib];
         if (marker[jcol] < C_i[ic])
         {
            C_j[pos] = jcol;
            C_data[pos] = b*B_data[ib];
            marker[jcol] = pos;
            pos++;
         }
         else
         {
            C_data[marker[jcol]] += b*B_data[ib];
         }
      }
   }

   delete[] marker;
   return new SparseMatrix(C_i, C_j, C_data, nrows, ncols);
}

SparseMatrix * Add(const SparseMatrix & A, const SparseMatrix & B)
{
   return Add(1.,A,1.,B);
}

SparseMatrix * Add(Array<SparseMatrix *> & Ai)
{
   MFEM_ASSERT(Ai.Size() > 0, "invalid size Ai.Size() = " << Ai.Size());

   SparseMatrix * accumulate = Ai[0];
   SparseMatrix * result = accumulate;

   for (int i=1; i < Ai.Size(); ++i)
   {
      result = Add(*accumulate, *Ai[i]);
      if (i != 1)
      {
         delete accumulate;
      }

      accumulate = result;
   }

   return result;
}

/// B += alpha * A
void Add(const SparseMatrix &A,
         double alpha, DenseMatrix &B)
{
   for (int r = 0; r < B.Height(); r++)
   {
      const int    * colA = A.GetRowColumns(r);
      const double * valA = A.GetRowEntries(r);
      for (int i=0; i<A.RowSize(r); i++)
      {
         B(r, colA[i]) += alpha * valA[i];
      }
   }
}

/// Produces a block matrix with blocks A_{ij}*B
DenseMatrix *OuterProduct(const DenseMatrix &A, const DenseMatrix &B)
{
   int mA = A.Height(), nA = A.Width();
   int mB = B.Height(), nB = B.Width();

   DenseMatrix *C = new DenseMatrix(mA * mB, nA * nB);
   *C = 0.0;
   for (int i=0; i<mA; i++)
   {
      for (int j=0; j<nA; j++)
      {
         C->AddMatrix(A(i,j), B, i * mB, j * nB);
      }
   }
   return C;
}

/// Produces a block matrix with blocks A_{ij}*B
SparseMatrix *OuterProduct(const DenseMatrix &A, const SparseMatrix &B)
{
   int mA = A.Height(), nA = A.Width();
   int mB = B.Height(), nB = B.Width();

   SparseMatrix *C = new SparseMatrix(mA * mB, nA * nB);

   for (int i=0; i<mA; i++)
   {
      for (int j=0; j<nA; j++)
      {
         for (int r=0; r<mB; r++)
         {
            const int    * colB = B.GetRowColumns(r);
            const double * valB = B.GetRowEntries(r);

            for (int cj=0; cj<B.RowSize(r); cj++)
            {
               C->Set(i * mB + r, j * nB + colB[cj], A(i,j) * valB[cj]);
            }
         }
      }
   }
   C->Finalize();

   return C;
}

/// Produces a block matrix with blocks A_{ij}*B
SparseMatrix *OuterProduct(const SparseMatrix &A, const DenseMatrix &B)
{
   int mA = A.Height(), nA = A.Width();
   int mB = B.Height(), nB = B.Width();

   SparseMatrix *C = new SparseMatrix(mA * mB, nA * nB);

   for (int r=0; r<mA; r++)
   {
      const int    * colA = A.GetRowColumns(r);
      const double * valA = A.GetRowEntries(r);

      for (int aj=0; aj<A.RowSize(r); aj++)
      {
         for (int i=0; i<mB; i++)
         {
            for (int j=0; j<nB; j++)
            {
               C->Set(r * mB + i, colA[aj] * nB + j, valA[aj] * B(i, j));
            }
         }
      }
   }
   C->Finalize();

   return C;
}

/// Produces a block matrix with blocks A_{ij}*B
SparseMatrix *OuterProduct(const SparseMatrix &A, const SparseMatrix &B)
{
   int mA = A.Height(), nA = A.Width();
   int mB = B.Height(), nB = B.Width();

   SparseMatrix *C = new SparseMatrix(mA * mB, nA * nB);

   for (int ar=0; ar<mA; ar++)
   {
      const int    * colA = A.GetRowColumns(ar);
      const double * valA = A.GetRowEntries(ar);

      for (int aj=0; aj<A.RowSize(ar); aj++)
      {
         for (int br=0; br<mB; br++)
         {
            const int    * colB = B.GetRowColumns(br);
            const double * valB = B.GetRowEntries(br);

            for (int bj=0; bj<B.RowSize(br); bj++)
            {
               C->Set(ar * mB + br, colA[aj] * nB + colB[bj],
                      valA[aj] * valB[bj]);
            }
         }
      }
   }
   C->Finalize();

   return C;
}

void SparseMatrix::Swap(SparseMatrix &other)
{
   mfem::Swap(width, other.width);
   mfem::Swap(height, other.height);
   mfem::Swap(I, other.I);
   mfem::Swap(J, other.J);
   mfem::Swap(A, other.A);
   mfem::Swap(Rows, other.Rows);
   mfem::Swap(current_row, other.current_row);
   mfem::Swap(ColPtrJ, other.ColPtrJ);
   mfem::Swap(ColPtrNode, other.ColPtrNode);
   mfem::Swap(At, other.At);

#ifdef MFEM_USE_MEMALLOC
   mfem::Swap(NodesMem, other.NodesMem);
#endif

   mfem::Swap(isSorted, other.isSorted);
}

#ifdef MFEM_USE_CUDA
void SparseMatrix::IncompleteCholeskyMult(const Vector &x, Vector &y) const
{
   if (!(Device::Allows(Backend::CUDA_MASK) && useCuSparse))
   {
      y = x;
      return;
   }

   MFEM_VERIFY(initCholesky, "Setup not done");

   const double alpha = 1.0;

   auto d_x = x.Read();
   auto d_y = y.ReadWrite();
   auto d_z = vecZ.ReadWrite();

   const int height = this->height;
   const int nnz = J.Capacity();
   int64_t m = height;

   auto d_csrRowPtr = Read(I, height+1);
   auto d_csrColInd = Read(J, nnz);
   auto d_csrVal = Read(A, nnz);

   cusparseDnVecSetValues(vecX_descr, const_cast<double *>(d_x));
   cusparseDnVecSetValues(vecY_descr, d_y);
   cusparseDnVecSetValues(vecZ_descr, d_z);

   const cusparseOperation_t trans_L  = CUSPARSE_OPERATION_NON_TRANSPOSE;
   const cusparseOperation_t trans_Lt = CUSPARSE_OPERATION_TRANSPOSE;

   const cusparseSolvePolicy_t policy_L  = CUSPARSE_SOLVE_POLICY_NO_LEVEL;
   const cusparseSolvePolicy_t policy_Lt = CUSPARSE_SOLVE_POLICY_USE_LEVEL;

   // Solve L*z = x
   cusparseDcsrsv2_solve(handle, trans_L, m, nnz, &alpha, descr_L,
                         d_csrVal, d_csrRowPtr, d_csrColInd, info_L,
                         d_x, d_z, policy_L, pBuffer);

   // Solve L'*y = z
   cusparseDcsrsv2_solve(handle, trans_Lt, m, nnz, &alpha, descr_L,
                         d_csrVal, d_csrRowPtr, d_csrColInd, info_Lt,
                         d_z, d_y, policy_Lt, pBuffer);
}

void SparseMatrix::IncompleteCholeskySetup()
{
   if (!(Device::Allows(Backend::CUDA_MASK) && useCuSparse))
   {
      return;
   }

   MFEM_VERIFY(!initILU && !initCholesky, "");

   const int height = this->height;
   const int nnz = J.Capacity();

   auto d_csrRowPtr = Read(I, height+1);
   auto d_csrColInd = Read(J, nnz);
   auto d_csrVal = Read(A, nnz);

   //MFEM_VERIFY(I[0] == 0, "cusparse thinks this is not zero based");

   csric02Info_t info_M  = 0;
   int bufferSize_M;
   int pBufferSize_L;
   int pBufferSize_Lt;
   int pBufferSize;
   int structural_zero;
   int numerical_zero;

   const cusparseSolvePolicy_t policy_M  = CUSPARSE_SOLVE_POLICY_NO_LEVEL;
   const cusparseSolvePolicy_t policy_L  = CUSPARSE_SOLVE_POLICY_NO_LEVEL;
   const cusparseSolvePolicy_t policy_Lt = CUSPARSE_SOLVE_POLICY_USE_LEVEL;
   const cusparseOperation_t trans_L  = CUSPARSE_OPERATION_NON_TRANSPOSE;
   const cusparseOperation_t trans_Lt = CUSPARSE_OPERATION_TRANSPOSE;

   // step 1: create a descriptor which contains
   // - matrix M is base-0
   // - matrix L is base-0
   // - matrix L is lower triangular
   // - matrix L has non-unit diagonal
   cusparseCreateMatDescr(&descr_M);
   cusparseSetMatIndexBase(descr_M, CUSPARSE_INDEX_BASE_ZERO);
   cusparseSetMatType(descr_M, CUSPARSE_MATRIX_TYPE_GENERAL);

   cusparseCreateMatDescr(&descr_L);
   cusparseSetMatIndexBase(descr_L, CUSPARSE_INDEX_BASE_ZERO);
   cusparseSetMatType(descr_L, CUSPARSE_MATRIX_TYPE_GENERAL);
   cusparseSetMatFillMode(descr_L, CUSPARSE_FILL_MODE_LOWER);
   cusparseSetMatDiagType(descr_L, CUSPARSE_DIAG_TYPE_NON_UNIT);

   // step 2: create a empty info structure
   // we need one info for csric02 and two info's for csrsv2
   cusparseCreateCsric02Info(&info_M);
   cusparseCreateCsrsv2Info(&info_L);
   cusparseCreateCsrsv2Info(&info_Lt);

   int64_t m = height;

   // step 3: query how much memory used in csric02 and csrsv2, and allocate the buffer
   cusparseDcsric02_bufferSize(handle, m, nnz,
                               descr_M, const_cast<double *>(d_csrVal), const_cast<int *>(d_csrRowPtr),
                               const_cast<int *>(d_csrColInd), info_M, &bufferSize_M);
   cusparseDcsrsv2_bufferSize(handle, trans_L, m, nnz,
                              descr_L, const_cast<double *>(d_csrVal), const_cast<int *>(d_csrRowPtr),
                              const_cast<int *>(d_csrColInd), info_L, &pBufferSize_L);
   cusparseDcsrsv2_bufferSize(handle, trans_Lt, m, nnz,
                              descr_L, const_cast<double *>(d_csrVal), const_cast<int *>(d_csrRowPtr),
                              const_cast<int *>(d_csrColInd), info_Lt,&pBufferSize_Lt);

   pBufferSize = max(bufferSize_M, max(pBufferSize_L, pBufferSize_Lt));

   // pBuffer returned by cudaMalloc is automatically aligned to 128 bytes.
   cudaMalloc((void**)&pBuffer, pBufferSize);

   // step 4: perform analysis of incomplete Cholesky on M
   //         perform analysis of triangular solve on L
   //         perform analysis of triangular solve on L'
   // The lower triangular part of M has the same sparsity pattern as L, so
   // we can do analysis of csric02 and csrsv2 simultaneously.

   cusparseDcsric02_analysis(handle, m, nnz, descr_M,
                             d_csrVal, d_csrRowPtr, d_csrColInd, info_M,
                             policy_M, pBuffer);
   status = cusparseXcsric02_zeroPivot(handle, info_M, &structural_zero);
   if (CUSPARSE_STATUS_ZERO_PIVOT == status)
   {
      printf("A(%d,%d) is missing\n", structural_zero, structural_zero);
   }

   cusparseDcsrsv2_analysis(handle, trans_L, m, nnz, descr_L,
                            d_csrVal, d_csrRowPtr, d_csrColInd,
                            info_L, policy_L, pBuffer);

   cusparseDcsrsv2_analysis(handle, trans_Lt, m, nnz, descr_L,
                            d_csrVal, d_csrRowPtr, d_csrColInd,
                            info_Lt, policy_Lt, pBuffer);

   // step 5: M = L * L'
   cusparseDcsric02(handle, m, nnz, descr_M,
                    const_cast<double *>(d_csrVal), const_cast<int *>(d_csrRowPtr),
                    const_cast<int *>(d_csrColInd), info_M, policy_M, pBuffer);
   status = cusparseXcsric02_zeroPivot(handle, info_M, &numerical_zero);
   if (CUSPARSE_STATUS_ZERO_PIVOT == status)
   {
      printf("L(%d,%d) is zero\n", numerical_zero, numerical_zero);
   }

   vecZ.SetSize(height);
   vecZ = 0.0;
   auto d_z = vecZ.ReadWrite();
   cusparseCreateDnVec(&vecZ_descr, vecZ.Size(), d_z, CUDA_R_64F);

   initCholesky = true;
}

void SparseMatrix::ILUMult(const Vector &x, Vector &y) const
{
   MFEM_VERIFY(initILU, "Setup not done");

   const double alpha = 1.0;

   auto d_x = x.Read();
   auto d_y = y.ReadWrite();
   auto d_z = vecZ.ReadWrite();

   const int height = this->height;
   const int nnz = J.Capacity();
   int64_t m = height;

   auto d_csrRowPtr = Read(I, height+1);
   auto d_csrColInd = Read(J, nnz);
   auto d_csrVal = Read(A, nnz);

   cusparseDnVecSetValues(vecX_descr, const_cast<double *>(d_x));
   cusparseDnVecSetValues(vecY_descr, d_y);
   cusparseDnVecSetValues(vecZ_descr, d_z);

   const cusparseSolvePolicy_t policy_L = CUSPARSE_SOLVE_POLICY_NO_LEVEL;
   const cusparseSolvePolicy_t policy_U = CUSPARSE_SOLVE_POLICY_USE_LEVEL;
   const cusparseOperation_t trans_L  = CUSPARSE_OPERATION_NON_TRANSPOSE;
   const cusparseOperation_t trans_U  = CUSPARSE_OPERATION_NON_TRANSPOSE;

   // Solve L*z = x
   cusparseDcsrsv2_solve(handle, trans_L, m, nnz, &alpha, descr_L,
                         d_csrVal, d_csrRowPtr, d_csrColInd, info_L,
                         d_x, d_z, policy_L, pBuffer);

   // Solve U*y = z
   cusparseDcsrsv2_solve(handle, trans_U, m, nnz, &alpha, descr_U,
                         d_csrVal, d_csrRowPtr, d_csrColInd, info_U,
                         d_z, d_y, policy_U, pBuffer);

   // TODO: destructor
}

void SparseMatrix::ILUSetup()
{
   if (!(Device::Allows(Backend::CUDA_MASK) && useCuSparse))
   {
      return;
   }

   MFEM_VERIFY(!initILU && !initCholesky, "");

   const int height = this->height;
   const int nnz = J.Capacity();

   auto d_csrRowPtr = Read(I, height+1);
   auto d_csrColInd = Read(J, nnz);
   auto d_csrVal = Read(A, nnz);

   csrilu02Info_t info_M  = 0;
   int pBufferSize_M;
   int pBufferSize_L;
   int pBufferSize_U;
   int pBufferSize;
   int structural_zero;
   int numerical_zero;
   const cusparseSolvePolicy_t policy_M = CUSPARSE_SOLVE_POLICY_NO_LEVEL;
   const cusparseSolvePolicy_t policy_L = CUSPARSE_SOLVE_POLICY_NO_LEVEL;
   const cusparseSolvePolicy_t policy_U = CUSPARSE_SOLVE_POLICY_USE_LEVEL;
   const cusparseOperation_t trans_L  = CUSPARSE_OPERATION_NON_TRANSPOSE;
   const cusparseOperation_t trans_U  = CUSPARSE_OPERATION_NON_TRANSPOSE;

   // step 1: create a descriptor which contains
   // - matrix M is base-0
   // - matrix L is base-0
   // - matrix L is lower triangular
   // - matrix L has unit diagonal
   // - matrix U is base-0
   // - matrix U is upper triangular
   // - matrix U has non-unit diagonal
   cusparseCreateMatDescr(&descr_M);
   cusparseSetMatIndexBase(descr_M, CUSPARSE_INDEX_BASE_ZERO);
   cusparseSetMatType(descr_M, CUSPARSE_MATRIX_TYPE_GENERAL);

   cusparseCreateMatDescr(&descr_L);
   cusparseSetMatIndexBase(descr_L, CUSPARSE_INDEX_BASE_ZERO);
   cusparseSetMatType(descr_L, CUSPARSE_MATRIX_TYPE_GENERAL);
   cusparseSetMatFillMode(descr_L, CUSPARSE_FILL_MODE_LOWER);
   cusparseSetMatDiagType(descr_L, CUSPARSE_DIAG_TYPE_UNIT);

   cusparseCreateMatDescr(&descr_U);
   cusparseSetMatIndexBase(descr_U, CUSPARSE_INDEX_BASE_ZERO);
   cusparseSetMatType(descr_U, CUSPARSE_MATRIX_TYPE_GENERAL);
   cusparseSetMatFillMode(descr_U, CUSPARSE_FILL_MODE_UPPER);
   cusparseSetMatDiagType(descr_U, CUSPARSE_DIAG_TYPE_NON_UNIT);

   // step 2: create a empty info structure
   // we need one info for csrilu02 and two info's for csrsv2
   cusparseCreateCsrilu02Info(&info_M);
   cusparseCreateCsrsv2Info(&info_L);
   cusparseCreateCsrsv2Info(&info_U);

   // step 3: query how much memory used in csrilu02 and csrsv2, and allocate the buffer
   int64_t m = height;

   cusparseDcsrilu02_bufferSize(handle, m, nnz, descr_M,
                                const_cast<double *>(d_csrVal), const_cast<int *>(d_csrRowPtr),
                                const_cast<int *>(d_csrColInd), info_M, &pBufferSize_M);
   cusparseDcsrsv2_bufferSize(handle, trans_L, m, nnz, descr_L,
                              const_cast<double *>(d_csrVal), const_cast<int *>(d_csrRowPtr),
                              const_cast<int *>(d_csrColInd), info_L, &pBufferSize_L);
   cusparseDcsrsv2_bufferSize(handle, trans_U, m, nnz, descr_U,
                              const_cast<double *>(d_csrVal), const_cast<int *>(d_csrRowPtr),
                              const_cast<int *>(d_csrColInd), info_U, &pBufferSize_U);

   pBufferSize = max(pBufferSize_M, max(pBufferSize_L, pBufferSize_U));

   // pBuffer returned by cudaMalloc is automatically aligned to 128 bytes.
   cudaMalloc((void**)&pBuffer, pBufferSize);

   // step 4: perform analysis of incomplete Cholesky on M
   //         perform analysis of triangular solve on L
   //         perform analysis of triangular solve on U
   // The lower(upper) triangular part of M has the same sparsity pattern as L(U),
   // we can do analysis of csrilu0 and csrsv2 simultaneously.

   cusparseDcsrilu02_analysis(handle, m, nnz, descr_M,
                              d_csrVal, d_csrRowPtr, d_csrColInd, info_M,
                              policy_M, pBuffer);
   status = cusparseXcsrilu02_zeroPivot(handle, info_M, &structural_zero);
   if (CUSPARSE_STATUS_ZERO_PIVOT == status)
   {
      printf("A(%d,%d) is missing\n", structural_zero, structural_zero);
   }

   cusparseDcsrsv2_analysis(handle, trans_L, m, nnz, descr_L,
                            d_csrVal, d_csrRowPtr, d_csrColInd,
                            info_L, policy_L, pBuffer);

   cusparseDcsrsv2_analysis(handle, trans_U, m, nnz, descr_U,
                            d_csrVal, d_csrRowPtr, d_csrColInd,
                            info_U, policy_U, pBuffer);  // bug?

   // step 5: M = L * U
   cusparseDcsrilu02(handle, m, nnz, descr_M,
                     const_cast<double *>(d_csrVal), const_cast<int *>(d_csrRowPtr),
                     const_cast<int *>(d_csrColInd), info_M, policy_M, pBuffer);
   status = cusparseXcsrilu02_zeroPivot(handle, info_M, &numerical_zero);
   if (CUSPARSE_STATUS_ZERO_PIVOT == status)
   {
      printf("U(%d,%d) is zero\n", numerical_zero, numerical_zero);
   }

   vecZ.SetSize(height);
   vecZ = 0.0;
   auto d_z = vecZ.ReadWrite();
   cusparseCreateDnVec(&vecZ_descr, vecZ.Size(), d_z, CUDA_R_64F);

   initILU = true;

   // TODO: destructor
}
#endif // MFEM_USE_CUDA

}<|MERGE_RESOLUTION|>--- conflicted
+++ resolved
@@ -37,11 +37,7 @@
 
 void SparseMatrix::InitCuSparse()
 {
-<<<<<<< HEAD
-   /* Initialize CuSparse library */
-=======
    // Initialize cuSPARSE library
->>>>>>> 7e3d262c
 #ifdef MFEM_USE_CUDA
    SparseMatrixCount++;
    if (SparseMatrixCount == 1 && Device::Allows(Backend::CUDA_MASK))
@@ -308,10 +304,7 @@
       cusparseDestroySpMat(matA_descr);
       cusparseDestroyDnVec(vecX_descr);
       cusparseDestroyDnVec(vecY_descr);
-<<<<<<< HEAD
       cusparseDestroyDnVec(vecZ_descr);
-=======
->>>>>>> 7e3d262c
       initBuffers = false;
    }
 #endif
@@ -658,11 +651,7 @@
    auto d_x = x.Read();
    auto d_y = y.ReadWrite();
 
-<<<<<<< HEAD
-   //Skip if matrix has no non-zeros
-=======
    // Skip if matrix has no non-zeros
->>>>>>> 7e3d262c
    if (nnz == 0) {return;}
    if (Device::Allows(Backend::CUDA_MASK) && useCuSparse)
    {
@@ -670,27 +659,16 @@
       const double alpha = a;
       const double beta  = 1.0;
 
-<<<<<<< HEAD
-      //Setup descriptors
-      if (!initBuffers)
-      {
-         /* Setup matrix descriptor */
-=======
       // Setup descriptors
       if (!initBuffers)
       {
          // Setup matrix descriptor
->>>>>>> 7e3d262c
          cusparseCreateCsr(&matA_descr,Height(), Width(), J.Capacity(),
                            const_cast<int *>(d_I),
                            const_cast<int *>(d_J), const_cast<double *>(d_A), CUSPARSE_INDEX_32I,
                            CUSPARSE_INDEX_32I, CUSPARSE_INDEX_BASE_ZERO, CUDA_R_64F);
 
-<<<<<<< HEAD
-         /*Create handles for input/output vectors */
-=======
          // Create handles for input/output vectors
->>>>>>> 7e3d262c
          cusparseCreateDnVec(&vecX_descr, x.Size(), const_cast<double *>(d_x),
                              CUDA_R_64F);
          cusparseCreateDnVec(&vecY_descr, y.Size(), d_y, CUDA_R_64F);
@@ -698,22 +676,14 @@
          initBuffers = true;
       }
 
-<<<<<<< HEAD
-      /*Allocate space for kernel. Buffer is shared between different sparsemats */
-=======
       // Allocate kernel space. Buffer is shared between different sparsemats
->>>>>>> 7e3d262c
       size_t newBufferSize = 0;
       cusparseSpMV_bufferSize(handle, CUSPARSE_OPERATION_NON_TRANSPOSE, &alpha,
                               matA_descr,
                               vecX_descr, &beta, vecY_descr, CUDA_R_64F,
                               CUSPARSE_CSRMV_ALG1, &newBufferSize);
 
-<<<<<<< HEAD
-      //Check if need to resize
-=======
       // Check if we need to resize
->>>>>>> 7e3d262c
       if (newBufferSize > bufferSize)
       {
          bufferSize = newBufferSize;
@@ -721,11 +691,7 @@
          CuMemAlloc(&dBuffer, bufferSize);
       }
 
-<<<<<<< HEAD
-      //Update input/output vectors
-=======
       // Update input/output vectors
->>>>>>> 7e3d262c
       cusparseDnVecSetValues(vecX_descr, const_cast<double *>(d_x));
       cusparseDnVecSetValues(vecY_descr, d_y);
 
@@ -736,11 +702,7 @@
    }
    else
    {
-<<<<<<< HEAD
-      //Native version
-=======
       // Native version
->>>>>>> 7e3d262c
       MFEM_FORALL(i, height,
       {
          double d = 0.0;
@@ -3216,10 +3178,7 @@
       cusparseDestroySpMat(matA_descr);
       cusparseDestroyDnVec(vecX_descr);
       cusparseDestroyDnVec(vecY_descr);
-<<<<<<< HEAD
       cusparseDestroyDnVec(vecZ_descr);
-=======
->>>>>>> 7e3d262c
       initBuffers = false;
    }
 #endif
