--- conflicted
+++ resolved
@@ -903,11 +903,7 @@
          double b = 0.0;
          for ( ; row != NULL; row = row->Prev)
          {
-<<<<<<< HEAD
-            b += fabs(row->Value) * xp[row->Column];
-=======
             b += std::abs(row->Value) * xp[row->Column];
->>>>>>> b3beafe9
          }
          *yp += b;
          yp++;
@@ -928,11 +924,7 @@
       const int end = d_I[i+1];
       for (int j = d_I[i]; j < end; j++)
       {
-<<<<<<< HEAD
-         d += fabs(d_A[j]) * d_x[d_J[j]];
-=======
          d += std::abs(d_A[j]) * d_x[d_J[j]];
->>>>>>> b3beafe9
       }
       d_y[i] += d;
    });
@@ -978,11 +970,7 @@
          for (int j = I[i]; j < end; j++)
          {
             const int Jj = J[j];
-<<<<<<< HEAD
-            y[Jj] += fabs(A[j]) * xi;
-=======
             y[Jj] += std::abs(A[j]) * xi;
->>>>>>> b3beafe9
          }
       }
    }
