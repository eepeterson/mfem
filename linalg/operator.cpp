// Copyright (c) 2010-2021, Lawrence Livermore National Security, LLC. Produced
// at the Lawrence Livermore National Laboratory. All Rights reserved. See files
// LICENSE and NOTICE for details. LLNL-CODE-806117.
//
// This file is part of the MFEM library. For more information and source code
// availability visit https://mfem.org.
//
// MFEM is free software; you can redistribute it and/or modify it under the
// terms of the BSD-3 license. We welcome feedback and contributions, see file
// CONTRIBUTING.md for details.

#include "vector.hpp"
#include "operator.hpp"
#include "../general/forall.hpp"

#include <iostream>
#include <iomanip>

namespace mfem
{

void Operator::InitTVectors(const Operator *Po, const Operator *Ri,
                            const Operator *Pi,
                            Vector &x, Vector &b,
                            Vector &X, Vector &B) const
{
   if (!IsIdentityProlongation(Po))
   {
      // Variational restriction with Po
      B.SetSize(Po->Width(), b);
      Po->MultTranspose(b, B);
   }
   else
   {
      // B points to same data as b
      B.NewMemoryAndSize(b.GetMemory(), b.Size(), false);
   }
   if (!IsIdentityProlongation(Pi))
   {
      // Variational restriction with Ri
      X.SetSize(Ri->Height(), x);
      Ri->Mult(x, X);
   }
   else
   {
      // X points to same data as x
      X.NewMemoryAndSize(x.GetMemory(), x.Size(), false);
   }
}

void Operator::FormLinearSystem(const Array<int> &ess_tdof_list,
                                Vector &x, Vector &b,
                                Operator* &Aout, Vector &X, Vector &B,
                                int copy_interior)
{
   const Operator *P = this->GetProlongation();
   const Operator *R = this->GetRestriction();
   InitTVectors(P, R, P, x, b, X, B);

   if (!copy_interior) { X.SetSubVectorComplement(ess_tdof_list, 0.0); }

   ConstrainedOperator *constrainedA;
   FormConstrainedSystemOperator(ess_tdof_list, constrainedA);
   constrainedA->EliminateRHS(X, B);
   Aout = constrainedA;
}

void Operator::FormRectangularLinearSystem(
   const Array<int> &trial_tdof_list,
   const Array<int> &test_tdof_list, Vector &x, Vector &b,
   Operator* &Aout, Vector &X, Vector &B)
{
   const Operator *Pi = this->GetProlongation();
   const Operator *Po = this->GetOutputProlongation();
   const Operator *Ri = this->GetRestriction();
   InitTVectors(Po, Ri, Pi, x, b, X, B);

   RectangularConstrainedOperator *constrainedA;
   FormRectangularConstrainedSystemOperator(trial_tdof_list, test_tdof_list,
                                            constrainedA);
   constrainedA->EliminateRHS(X, B);
   Aout = constrainedA;
}

void Operator::RecoverFEMSolution(const Vector &X, const Vector &b, Vector &x)
{
   // Same for Rectangular and Square operators
   const Operator *P = this->GetProlongation();
   if (!IsIdentityProlongation(P))
   {
      // Apply conforming prolongation
      x.SetSize(P->Height());
      P->Mult(X, x);
   }
   else
   {
      // X and x point to the same data

      // If the validity flags of X's Memory were changed (e.g. if it was moved
      // to device memory) then we need to tell x about that.
      x.SyncMemory(X);
   }
}

Operator * Operator::SetupRAP(const Operator *Pi, const Operator *Po)
{
   Operator *rap;
   if (!IsIdentityProlongation(Pi))
   {
      if (!IsIdentityProlongation(Po))
      {
         rap = new RAPOperator(*Po, *this, *Pi);
      }
      else
      {
         rap = new ProductOperator(this, Pi, false,false);
      }
   }
   else
   {
      if (!IsIdentityProlongation(Po))
      {
         TransposeOperator * PoT = new TransposeOperator(Po);
         rap = new ProductOperator(PoT, this, true,false);
      }
      else
      {
         rap = this;
      }
   }
   return rap;
}

void Operator::FormConstrainedSystemOperator(
   const Array<int> &ess_tdof_list, ConstrainedOperator* &Aout)
{
   const Operator *P = this->GetProlongation();
   Operator *rap = SetupRAP(P, P);

   // Impose the boundary conditions through a ConstrainedOperator, which owns
   // the rap operator when P and R are non-trivial
   ConstrainedOperator *A = new ConstrainedOperator(rap, ess_tdof_list,
                                                    rap != this);
   Aout = A;
}

void Operator::FormRectangularConstrainedSystemOperator(
   const Array<int> &trial_tdof_list, const Array<int> &test_tdof_list,
   RectangularConstrainedOperator* &Aout)
{
   const Operator *Pi = this->GetProlongation();
   const Operator *Po = this->GetOutputProlongation();
   Operator *rap = SetupRAP(Pi, Po);

   // Impose the boundary conditions through a RectangularConstrainedOperator,
   // which owns the rap operator when P and R are non-trivial
   RectangularConstrainedOperator *A
      = new RectangularConstrainedOperator(rap,
                                           trial_tdof_list, test_tdof_list,
                                           rap != this);
   Aout = A;
}

void Operator::FormSystemOperator(const Array<int> &ess_tdof_list,
                                  Operator* &Aout)
{
   ConstrainedOperator *A;
   FormConstrainedSystemOperator(ess_tdof_list, A);
   Aout = A;
}

void Operator::FormRectangularSystemOperator(const Array<int> &trial_tdof_list,
                                             const Array<int> &test_tdof_list,
                                             Operator* &Aout)
{
   RectangularConstrainedOperator *A;
   FormRectangularConstrainedSystemOperator(trial_tdof_list, test_tdof_list, A);
   Aout = A;
}

void Operator::FormDiscreteOperator(Operator* &Aout)
{
   const Operator *Pin  = this->GetProlongation();
   const Operator *Rout = this->GetOutputRestriction();
   Aout = new TripleProductOperator(Rout, this, Pin,false, false, false);
}

void Operator::PrintMatlab(std::ostream & out, int n, int m) const
{
   using namespace std;
   if (n == 0) { n = width; }
   if (m == 0) { m = height; }

   Vector x(n), y(m);
   x = 0.0;

   out << setiosflags(ios::scientific | ios::showpos);
   for (int i = 0; i < n; i++)
   {
      x(i) = 1.0;
      Mult(x, y);
      for (int j = 0; j < m; j++)
      {
         if (y(j))
         {
            out << j+1 << " " << i+1 << " " << y(j) << '\n';
         }
      }
      x(i) = 0.0;
   }
}


void TimeDependentOperator::ExplicitMult(const Vector &, Vector &) const
{
   mfem_error("TimeDependentOperator::ExplicitMult() is not overridden!");
}

void TimeDependentOperator::ImplicitMult(const Vector &, const Vector &,
                                         Vector &) const
{
   mfem_error("TimeDependentOperator::ImplicitMult() is not overridden!");
}

void TimeDependentOperator::Mult(const Vector &, Vector &) const
{
   mfem_error("TimeDependentOperator::Mult() is not overridden!");
}

void TimeDependentOperator::ImplicitSolve(const double, const Vector &,
                                          Vector &)
{
   mfem_error("TimeDependentOperator::ImplicitSolve() is not overridden!");
}

Operator &TimeDependentOperator::GetImplicitGradient(
   const Vector &, const Vector &, double) const
{
   mfem_error("TimeDependentOperator::GetImplicitGradient() is "
              "not overridden!");
   return const_cast<Operator &>(dynamic_cast<const Operator &>(*this));
}

Operator &TimeDependentOperator::GetExplicitGradient(const Vector &) const
{
   mfem_error("TimeDependentOperator::GetExplicitGradient() is "
              "not overridden!");
   return const_cast<Operator &>(dynamic_cast<const Operator &>(*this));
}

int TimeDependentOperator::SUNImplicitSetup(const Vector &,
                                            const Vector &,
                                            int, int *, double)
{
   mfem_error("TimeDependentOperator::SUNImplicitSetup() is not overridden!");
   return (-1);
}

int TimeDependentOperator::SUNImplicitSolve(const Vector &, Vector &, double)
{
   mfem_error("TimeDependentOperator::SUNImplicitSolve() is not overridden!");
   return (-1);
}

int TimeDependentOperator::SUNMassSetup()
{
   mfem_error("TimeDependentOperator::SUNMassSetup() is not overridden!");
   return (-1);
}

int TimeDependentOperator::SUNMassSolve(const Vector &, Vector &, double)
{
   mfem_error("TimeDependentOperator::SUNMassSolve() is not overridden!");
   return (-1);
}

int TimeDependentOperator::SUNMassMult(const Vector &, Vector &)
{
   mfem_error("TimeDependentOperator::SUNMassMult() is not overridden!");
   return (-1);
}


void SecondOrderTimeDependentOperator::Mult(const Vector &x,
                                            const Vector &dxdt,
                                            Vector &y) const
{
   mfem_error("SecondOrderTimeDependentOperator::Mult() is not overridden!");
}

void SecondOrderTimeDependentOperator::ImplicitSolve(const double dt0,
                                                     const double dt1,
                                                     const Vector &x,
                                                     const Vector &dxdt,
                                                     Vector &k)
{
   mfem_error("SecondOrderTimeDependentOperator::ImplicitSolve() is not overridden!");
}


ProductOperator::ProductOperator(const Operator *A, const Operator *B,
                                 bool ownA, bool ownB)
   : Operator(A->Height(), B->Width()),
     A(A), B(B), ownA(ownA), ownB(ownB), z(A->Width())
{
   MFEM_VERIFY(A->Width() == B->Height(),
               "incompatible Operators: A->Width() = " << A->Width()
               << ", B->Height() = " << B->Height());

   {
      const Solver* SolverB = dynamic_cast<const Solver*>(B);
      if (SolverB)
      {
         MFEM_VERIFY(!(SolverB->iterative_mode),
                     "Operator B of a ProductOperator should not be in iterative mode");
      }
   }
}

ProductOperator::~ProductOperator()
{
   if (ownA) { delete A; }
   if (ownB) { delete B; }
}


RAPOperator::RAPOperator(const Operator &Rt_, const Operator &A_,
                         const Operator &P_)
   : Operator(Rt_.Width(), P_.Width()), Rt(Rt_), A(A_), P(P_)
{
   MFEM_VERIFY(Rt.Height() == A.Height(),
               "incompatible Operators: Rt.Height() = " << Rt.Height()
               << ", A.Height() = " << A.Height());
   MFEM_VERIFY(A.Width() == P.Height(),
               "incompatible Operators: A.Width() = " << A.Width()
               << ", P.Height() = " << P.Height());

   {
      const Solver* SolverA = dynamic_cast<const Solver*>(&A);
      if (SolverA)
      {
         MFEM_VERIFY(!(SolverA->iterative_mode),
                     "Operator A of an RAPOperator should not be in iterative mode");
      }

      const Solver* SolverP = dynamic_cast<const Solver*>(&P);
      if (SolverP)
      {
         MFEM_VERIFY(!(SolverP->iterative_mode),
                     "Operator P of an RAPOperator should not be in iterative mode");
      }
   }

   mem_class = Rt.GetMemoryClass()*P.GetMemoryClass();
   MemoryType mem_type = GetMemoryType(A.GetMemoryClass()*mem_class);
   Px.SetSize(P.Height(), mem_type);
   APx.SetSize(A.Height(), mem_type);
}


TripleProductOperator::TripleProductOperator(
   const Operator *A, const Operator *B, const Operator *C,
   bool ownA, bool ownB, bool ownC)
   : Operator(A->Height(), C->Width())
   , A(A), B(B), C(C)
   , ownA(ownA), ownB(ownB), ownC(ownC)
{
   MFEM_VERIFY(A->Width() == B->Height(),
               "incompatible Operators: A->Width() = " << A->Width()
               << ", B->Height() = " << B->Height());
   MFEM_VERIFY(B->Width() == C->Height(),
               "incompatible Operators: B->Width() = " << B->Width()
               << ", C->Height() = " << C->Height());

   {
      const Solver* SolverB = dynamic_cast<const Solver*>(B);
      if (SolverB)
      {
         MFEM_VERIFY(!(SolverB->iterative_mode),
                     "Operator B of a TripleProductOperator should not be in iterative mode");
      }

      const Solver* SolverC = dynamic_cast<const Solver*>(C);
      if (SolverC)
      {
         MFEM_VERIFY(!(SolverC->iterative_mode),
                     "Operator C of a TripleProductOperator should not be in iterative mode");
      }
   }

   mem_class = A->GetMemoryClass()*C->GetMemoryClass();
   MemoryType mem_type = GetMemoryType(mem_class*B->GetMemoryClass());
   t1.SetSize(C->Height(), mem_type);
   t2.SetSize(B->Height(), mem_type);
}

TripleProductOperator::~TripleProductOperator()
{
   if (ownA) { delete A; }
   if (ownB) { delete B; }
   if (ownC) { delete C; }
}


ConstrainedOperator::ConstrainedOperator(Operator *A, const Array<int> &list,
                                         bool _own_A,
                                         DiagonalPolicy _diag_policy)
   : Operator(A->Height(), A->Width()), A(A), own_A(_own_A),
     diag_policy(_diag_policy)
{
   // 'mem_class' should work with A->Mult() and MFEM_FORALL():
   mem_class = A->GetMemoryClass()*Device::GetDeviceMemoryClass();
   MemoryType mem_type = GetMemoryType(mem_class);
   list.Read(); // TODO: just ensure 'list' is registered, no need to copy it
   constraint_list.MakeRef(list);
   // typically z and w are large vectors, so store them on the device
   z.SetSize(height, mem_type); z.UseDevice(true);
   w.SetSize(height, mem_type); w.UseDevice(true);
}

void ConstrainedOperator::AssembleDiagonal(Vector &diag) const
{
   A->AssembleDiagonal(diag);

<<<<<<< HEAD
=======
   if (diag_policy == DIAG_KEEP) { return; }

>>>>>>> ee69c949
   const int csz = constraint_list.Size();
   auto d_diag = diag.ReadWrite();
   auto idx = constraint_list.Read();
   switch (diag_policy)
   {
      case DIAG_ONE:
         MFEM_FORALL(i, csz,
         {
            const int id = idx[i];
            d_diag[id] = 1.0;
         });
         break;
      case DIAG_ZERO:
         MFEM_FORALL(i, csz,
         {
            const int id = idx[i];
            d_diag[id] = 0.0;
         });
         break;
      default:
<<<<<<< HEAD
         mfem_error("ConstrainedOperator::AssembleDiagonal");
=======
         MFEM_ABORT("unknown diagonal policy");
>>>>>>> ee69c949
         break;
   }
}

void ConstrainedOperator::EliminateRHS(const Vector &x, Vector &b) const
{
   w = 0.0;
   const int csz = constraint_list.Size();
   auto idx = constraint_list.Read();
   auto d_x = x.Read();
   // Use read+write access - we are modifying sub-vector of w
   auto d_w = w.ReadWrite();
   MFEM_FORALL(i, csz,
   {
      const int id = idx[i];
      d_w[id] = d_x[id];
   });

   // A.AddMult(w, b, -1.0); // if available to all Operators
   A->Mult(w, z);
   b -= z;

   // Use read+write access - we are modifying sub-vector of b
   auto d_b = b.ReadWrite();
   MFEM_FORALL(i, csz,
   {
      const int id = idx[i];
      d_b[id] = d_x[id];
   });
}

void ConstrainedOperator::Mult(const Vector &x, Vector &y) const
{
   const int csz = constraint_list.Size();
   if (csz == 0)
   {
      A->Mult(x, y);
      return;
   }

   z = x;

   auto idx = constraint_list.Read();
   // Use read+write access - we are modifying sub-vector of z
   auto d_z = z.ReadWrite();
   MFEM_FORALL(i, csz, d_z[idx[i]] = 0.0;);

   A->Mult(z, y);

   auto d_x = x.Read();
   // Use read+write access - we are modifying sub-vector of y
   auto d_y = y.ReadWrite();
   switch (diag_policy)
   {
      case DIAG_ONE:
         MFEM_FORALL(i, csz,
         {
            const int id = idx[i];
            d_y[id] = d_x[id];
         });
         break;
      case DIAG_ZERO:
         MFEM_FORALL(i, csz,
         {
            const int id = idx[i];
            d_y[id] = 0.0;
         });
         break;
      case DIAG_KEEP:
         // Needs action of the operator diagonal on vector
         mfem_error("ConstrainedOperator::Mult #1");
         break;
      default:
         mfem_error("ConstrainedOperator::Mult #2");
         break;
   }
}

RectangularConstrainedOperator::RectangularConstrainedOperator(
   Operator *A,
   const Array<int> &trial_list,
   const Array<int> &test_list,
   bool _own_A)
   : Operator(A->Height(), A->Width()), A(A), own_A(_own_A)
{
   // 'mem_class' should work with A->Mult() and MFEM_FORALL():
   mem_class = A->GetMemoryClass()*Device::GetMemoryClass();
   MemoryType mem_type = GetMemoryType(mem_class);
   trial_list.Read(); // TODO: just ensure 'list' is registered, no need to copy it
   test_list.Read(); // TODO: just ensure 'list' is registered, no need to copy it
   trial_constraints.MakeRef(trial_list);
   test_constraints.MakeRef(test_list);
   // typically z and w are large vectors, so store them on the device
   z.SetSize(height, mem_type); z.UseDevice(true);
   w.SetSize(width, mem_type); w.UseDevice(true);
}

void RectangularConstrainedOperator::EliminateRHS(const Vector &x,
                                                  Vector &b) const
{
   w = 0.0;
   const int trial_csz = trial_constraints.Size();
   auto trial_idx = trial_constraints.Read();
   auto d_x = x.Read();
   // Use read+write access - we are modifying sub-vector of w
   auto d_w = w.ReadWrite();
   MFEM_FORALL(i, trial_csz,
   {
      const int id = trial_idx[i];
      d_w[id] = d_x[id];
   });

   // A.AddMult(w, b, -1.0); // if available to all Operators
   A->Mult(w, z);
   b -= z;

   const int test_csz = test_constraints.Size();
   auto test_idx = test_constraints.Read();
   auto d_b = b.ReadWrite();
   MFEM_FORALL(i, test_csz, d_b[test_idx[i]] = 0.0;);
}

void RectangularConstrainedOperator::Mult(const Vector &x, Vector &y) const
{
   const int trial_csz = trial_constraints.Size();
   const int test_csz = test_constraints.Size();
   if (trial_csz == 0)
   {
      A->Mult(x, y);
   }
   else
   {
      w = x;

      auto idx = trial_constraints.Read();
      // Use read+write access - we are modifying sub-vector of w
      auto d_w = w.ReadWrite();
      MFEM_FORALL(i, trial_csz, d_w[idx[i]] = 0.0;);

      A->Mult(w, y);
   }

   if (test_csz != 0)
   {
      auto idx = test_constraints.Read();
      auto d_y = y.ReadWrite();
      MFEM_FORALL(i, test_csz, d_y[idx[i]] = 0.0;);
   }
}

void RectangularConstrainedOperator::MultTranspose(const Vector &x,
                                                   Vector &y) const
{
   const int trial_csz = trial_constraints.Size();
   const int test_csz = test_constraints.Size();
   if (test_csz == 0)
   {
      A->MultTranspose(x, y);
   }
   else
   {
      z = x;

      auto idx = test_constraints.Read();
      // Use read+write access - we are modifying sub-vector of z
      auto d_z = z.ReadWrite();
      MFEM_FORALL(i, test_csz, d_z[idx[i]] = 0.0;);

      A->MultTranspose(z, y);
   }

   if (trial_csz != 0)
   {
      auto idx = trial_constraints.Read();
      auto d_y = y.ReadWrite();
      MFEM_FORALL(i, trial_csz, d_y[idx[i]] = 0.0;);
   }
}

double PowerMethod::EstimateLargestEigenvalue(Operator& opr, Vector& v0,
                                              int numSteps, double tolerance, int seed)
{
   v1.SetSize(v0.Size());
   v0.Randomize(seed);

   double eigenvalue = 1.0;

   for (int iter = 0; iter < numSteps; ++iter)
   {
      double normV0;

#ifdef MFEM_USE_MPI
      if (comm != MPI_COMM_NULL)
      {
         normV0 = InnerProduct(comm, v0, v0);
      }
      else
      {
         normV0 = InnerProduct(v0, v0);
      }
#else
      normV0 = InnerProduct(v0, v0);
#endif

      v0 /= sqrt(normV0);
      opr.Mult(v0, v1);

      double eigenvalueNew;
#ifdef MFEM_USE_MPI
      if (comm != MPI_COMM_NULL)
      {
         eigenvalueNew = InnerProduct(comm, v0, v1);
      }
      else
      {
         eigenvalueNew = InnerProduct(v0, v1);
      }
#else
      eigenvalueNew = InnerProduct(v0, v1);
#endif
      double diff = std::abs((eigenvalueNew - eigenvalue) / eigenvalue);

      eigenvalue = eigenvalueNew;
      std::swap(v0, v1);

      if (diff < tolerance)
      {
         break;
      }
   }

   return eigenvalue;
}

}<|MERGE_RESOLUTION|>--- conflicted
+++ resolved
@@ -422,11 +422,8 @@
 {
    A->AssembleDiagonal(diag);
 
-<<<<<<< HEAD
-=======
    if (diag_policy == DIAG_KEEP) { return; }
 
->>>>>>> ee69c949
    const int csz = constraint_list.Size();
    auto d_diag = diag.ReadWrite();
    auto idx = constraint_list.Read();
@@ -447,11 +444,7 @@
          });
          break;
       default:
-<<<<<<< HEAD
-         mfem_error("ConstrainedOperator::AssembleDiagonal");
-=======
          MFEM_ABORT("unknown diagonal policy");
->>>>>>> ee69c949
          break;
    }
 }
